use std::{fmt, iter::FromIterator};
use symbolic_expressions::Sexp;

use fmt::{Debug, Display, Formatter};

#[cfg(feature = "serde-1")]
use ::serde::{Deserialize, Serialize};

#[allow(unused_imports)]
use crate::*;

/// An interned string.
///
/// This is provided by the [`symbol_table`](https://crates.io/crates/symbol_table) crate.
///
/// Internally, `egg` frequently compares [`Var`]s and elements of
/// [`Language`]s. To keep comparisons fast, `egg` provides [`Symbol`] a simple
/// wrapper providing interned strings.
///
/// You may wish to use [`Symbol`] in your own [`Language`]s to increase
/// performance and keep enode sizes down (a [`Symbol`] is only 4 bytes,
/// compared to 24 for a `String`.)
///
/// A [`Symbol`] is simply a wrapper around an integer.
/// When creating a [`Symbol`] from a string, `egg` looks up it up in a global
/// table, returning the index (inserting it if not found).
/// That integer is used to cheaply implement
/// `Copy`, `Clone`, `PartialEq`, `Eq`, `PartialOrd`, `Ord`, and `Hash`.
///
/// The internal symbol cache leaks the strings, which should be
/// fine if you only put in things like variable names and identifiers.
///
/// # Example
/// ```rust
/// use egg::Symbol;
///
/// assert_eq!(Symbol::from("foo"), Symbol::from("foo"));
/// assert_eq!(Symbol::from("foo"), "foo".parse().unwrap());
///
/// assert_ne!(Symbol::from("foo"), Symbol::from("bar"));
/// ```
///
pub use symbol_table::GlobalSymbol as Symbol;

pub(crate) type BuildHasher = fxhash::FxBuildHasher;

// pub(crate) type HashMap<K, V> = hashbrown::HashMap<K, V, BuildHasher>;
// pub(crate) type HashSet<K> = hashbrown::HashSet<K, BuildHasher>;

pub(crate) use hashmap::*;

#[cfg(feature = "deterministic")]
mod hashmap {
    pub(crate) type HashMap<K, V> = super::IndexMap<K, V>;
    pub(crate) type HashSet<K> = super::IndexSet<K>;
}
#[cfg(not(feature = "deterministic"))]
mod hashmap {
    use super::BuildHasher;
    pub(crate) type HashMap<K, V> = hashbrown::HashMap<K, V, BuildHasher>;
    pub(crate) type HashSet<K> = hashbrown::HashSet<K, BuildHasher>;
}

pub(crate) type IndexMap<K, V> = indexmap::IndexMap<K, V, BuildHasher>;
pub(crate) type IndexSet<K> = indexmap::IndexSet<K, BuildHasher>;

pub(crate) type Instant = instant::Instant;
pub(crate) type Duration = instant::Duration;

pub(crate) fn concat_vecs<T>(to: &mut Vec<T>, mut from: Vec<T>) {
    if to.len() < from.len() {
        std::mem::swap(to, &mut from)
    }
    to.extend(from);
}

pub(crate) fn pretty_print(
    buf: &mut String,
    sexp: &Sexp,
    width: usize,
    level: usize,
) -> std::fmt::Result {
    use std::fmt::Write;
    if let Sexp::List(list) = sexp {
        let indent = sexp.to_string().len() > width;
        write!(buf, "(")?;

        for (i, val) in list.iter().enumerate() {
            if indent && i > 0 {
                writeln!(buf)?;
                for _ in 0..level {
                    write!(buf, "  ")?;
                }
            }
            pretty_print(buf, val, width, level + 1)?;
            if !indent && i < list.len() - 1 {
                write!(buf, " ")?;
            }
        }

        write!(buf, ")")?;
        Ok(())
    } else {
        // I don't care about quotes
        write!(buf, "{}", sexp.to_string().trim_matches('"'))
    }
}

/// A wrapper that uses display implementation as debug
pub(crate) struct DisplayAsDebug<T>(pub T);

impl<T: Display> Debug for DisplayAsDebug<T> {
    fn fmt(&self, f: &mut Formatter<'_>) -> fmt::Result {
        Display::fmt(&self.0, f)
    }
}

/** A data structure to maintain a queue of unique elements.

Notably, insert/pop operations have O(1) expected amortized runtime complexity.
*/
#[derive(Clone)]
#[cfg_attr(feature = "serde-1", derive(Serialize, Deserialize))]
pub(crate) struct UniqueQueue<T>
where
    T: Eq + std::hash::Hash + Clone,
{
    set: hashbrown::HashSet<T>,
    queue: std::collections::VecDeque<T>,
}

impl<T> Default for UniqueQueue<T>
where
    T: Eq + std::hash::Hash + Clone,
{
    fn default() -> Self {
        UniqueQueue {
            set: hashbrown::HashSet::default(),
            queue: std::collections::VecDeque::new(),
        }
    }
}

impl<T> UniqueQueue<T>
where
    T: Eq + std::hash::Hash + Clone,
{
    pub fn insert(&mut self, t: T) {
        if self.set.insert(t.clone()) {
            self.queue.push_back(t);
        }
    }

    pub fn extend<I>(&mut self, iter: I)
    where
        I: IntoIterator<Item = T>,
    {
        for t in iter.into_iter() {
            self.insert(t);
        }
    }

    pub fn pop(&mut self) -> Option<T> {
        let res = self.queue.pop_front();
        res.as_ref().map(|t| self.set.remove(t));
        res
    }

    pub fn is_empty(&self) -> bool {
        let r = self.queue.is_empty();
        debug_assert_eq!(r, self.set.is_empty());
        r
    }
<<<<<<< HEAD
}

impl<T> IntoIterator for UniqueQueue<T>
where
    T: Eq + std::hash::Hash + Clone,
{
    type Item = T;

    type IntoIter = <std::collections::VecDeque<T> as IntoIterator>::IntoIter;

    fn into_iter(self) -> Self::IntoIter {
        self.queue.into_iter()
    }
}

impl<A> FromIterator<A> for UniqueQueue<A>
where
    A: Eq + std::hash::Hash + Clone,
{
    fn from_iter<T: IntoIterator<Item = A>>(iter: T) -> Self {
        let mut queue = UniqueQueue::default();
        for t in iter {
            queue.insert(t);
        }
        queue
=======

    pub fn clear(&mut self) {
        self.set.clear();
        self.queue.clear();
>>>>>>> 603140f7
    }
}<|MERGE_RESOLUTION|>--- conflicted
+++ resolved
@@ -171,7 +171,11 @@
         debug_assert_eq!(r, self.set.is_empty());
         r
     }
-<<<<<<< HEAD
+
+    pub fn clear(&mut self) {
+        self.set.clear();
+        self.queue.clear();
+    }
 }
 
 impl<T> IntoIterator for UniqueQueue<T>
@@ -197,11 +201,5 @@
             queue.insert(t);
         }
         queue
-=======
-
-    pub fn clear(&mut self) {
-        self.set.clear();
-        self.queue.clear();
->>>>>>> 603140f7
     }
 }