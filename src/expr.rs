--- conflicted
+++ resolved
@@ -49,11 +49,7 @@
             Expr::Constant(c) => Sexp::String(c.to_string()),
             Expr::Variable(v) => Sexp::String(v.to_string()),
             Expr::Operator(op, args) => {
-<<<<<<< HEAD
-                let mut vec: Vec<_> = args.iter().map(RecExpr::to_sexp).collect();
-=======
                 let mut vec: Vec<_> = args.iter().map(Self::to_sexp).collect();
->>>>>>> eed5d0a6
                 vec.insert(0, Sexp::String(op.to_string()));
                 Sexp::List(vec)
             }
