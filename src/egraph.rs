--- conflicted
+++ resolved
@@ -597,14 +597,11 @@
                 );
                 false
             } else {
-<<<<<<< HEAD
-=======
                 let left_added =
                     explain.add_match(from_pat, subst, &self.memo, &mut self.unionfind);
                 let size_before_right = self.unionfind.size();
                 let right_added = explain.add_match(to_pat, subst, &self.memo, &mut self.unionfind);
                 let any_new_rhs = rhs_new || self.unionfind.size() > size_before_right;
->>>>>>> cfdce7fc
                 self.to_union
                     .push((left_added, right_added, Some(rule_name.into()), any_new_rhs));
                 true
