--- conflicted
+++ resolved
@@ -64,15 +64,11 @@
         self.nodes.len()
     }
 
-<<<<<<< HEAD
     pub fn is_empty(&self) -> bool {
         self.len() == 0
     }
 
-    pub fn iter(&self) -> impl Iterator<Item = &Expr<L, Id>> {
-=======
     pub fn iter(&self) -> impl ExactSizeIterator<Item = &Expr<L, Id>> {
->>>>>>> 6c9d13f3
         self.nodes.iter()
     }
 
