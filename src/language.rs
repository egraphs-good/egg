use std::ops::{BitOr, Index, IndexMut};
use std::{cmp::Ordering, convert::TryFrom};
use std::{
    convert::Infallible,
    fmt::{self, Debug, Display},
};
use std::{hash::Hash, str::FromStr};

use crate::*;

use fmt::Formatter;
use symbolic_expressions::{Sexp, SexpError};
use thiserror::Error;

/// Trait that defines a Language whose terms will be in the [`EGraph`].
///
/// Check out the [`define_language!`] macro for an easy way to create
/// a [`Language`].
///
/// If you want to pretty-print expressions, you should implement [`Display`] to
/// display the language node's operator. For example, a language node
/// `Add([Id; 2])` might be displayed as "+".
///
/// To parse expressions from strings you should also implement [`FromOp`].
///
/// The [`define_language!`] macro automatically implements both [`Display`] and
/// [`FromOp`].
///
/// See [`SymbolLang`] for quick-and-dirty use cases.
#[allow(clippy::len_without_is_empty)]
pub trait Language: Debug + Clone + Eq + Ord + Hash {
    /// Returns true if this enode matches another enode.
    /// This should only consider the operator, not the children `Id`s.
    fn matches(&self, other: &Self) -> bool;

    /// Returns the children of this e-node.
    fn children(&self) -> &[Id];

    /// Returns a mutable slice of the children of this e-node.
    fn children_mut(&mut self) -> &mut [Id];

    /// Runs a given function on each child `Id`.
    fn for_each<F: FnMut(Id)>(&self, f: F) {
        self.children().iter().copied().for_each(f)
    }

    /// Runs a given function on each child `Id`, allowing mutation of that `Id`.
    fn for_each_mut<F: FnMut(&mut Id)>(&mut self, f: F) {
        self.children_mut().iter_mut().for_each(f)
    }

    /// Runs a falliable function on each child, stopping if the function returns
    /// an error.
    fn try_for_each<E, F>(&self, mut f: F) -> Result<(), E>
    where
        F: FnMut(Id) -> Result<(), E>,
        E: Clone,
    {
        self.fold(Ok(()), |res, id| res.and_then(|_| f(id)))
    }

    /// Returns the number of the children this enode has.
    ///
    /// The default implementation uses `fold` to accumulate the number of
    /// children.
    fn len(&self) -> usize {
        self.fold(0, |len, _| len + 1)
    }

    /// Returns true if this enode has no children.
    fn is_leaf(&self) -> bool {
        self.all(|_| false)
    }

    /// Runs a given function to replace the children.
    fn update_children<F: FnMut(Id) -> Id>(&mut self, mut f: F) {
        self.for_each_mut(|id| *id = f(*id))
    }

    /// Creates a new enode with children determined by the given function.
    fn map_children<F: FnMut(Id) -> Id>(mut self, f: F) -> Self {
        self.update_children(f);
        self
    }

    /// Folds over the children, given an initial accumulator.
    fn fold<F, T>(&self, init: T, mut f: F) -> T
    where
        F: FnMut(T, Id) -> T,
        T: Clone,
    {
        let mut acc = init;
        self.for_each(|id| acc = f(acc.clone(), id));
        acc
    }

    /// Returns true if the predicate is true on all children.
    /// Does not short circuit.
    fn all<F: FnMut(Id) -> bool>(&self, mut f: F) -> bool {
        self.fold(true, |acc, id| acc && f(id))
    }

    /// Returns true if the predicate is true on any children.
    /// Does not short circuit.
    fn any<F: FnMut(Id) -> bool>(&self, mut f: F) -> bool {
        self.fold(false, |acc, id| acc || f(id))
    }

    /// Make a [`RecExpr`] by mapping this enodes children to other [`RecExpr`]s.
    ///
    /// This can be used to join together different expression with a new node.
    ///
    /// # Example
    /// ```
    /// # use egg::*;
    /// let a_plus_2: RecExpr<SymbolLang> = "(+ a 2)".parse().unwrap();
    /// // here's an enode with some meaningless child ids
    /// let enode = SymbolLang::new("*", vec![Id::from(0), Id::from(0)]);
    /// // make a new recexpr, replacing enode's children with a_plus_2
    /// let recexpr = enode.join_recexprs(|_id| &a_plus_2);
    /// assert_eq!(recexpr, "(* (+ a 2) (+ a 2))".parse().unwrap())
    /// ```
    fn join_recexprs<F, Expr>(&self, mut child_recexpr: F) -> RecExpr<Self>
    where
        F: FnMut(Id) -> Expr,
        Expr: AsRef<[Self]>,
    {
        fn build<L: Language>(to: &mut RecExpr<L>, from: &[L]) -> Id {
            let last = from.last().unwrap().clone();
            let new_node = last.map_children(|id| {
                let i = usize::from(id) + 1;
                build(to, &from[0..i])
            });
            to.add(new_node)
        }

        let mut expr = RecExpr::default();
        let node = self
            .clone()
            .map_children(|id| build(&mut expr, child_recexpr(id).as_ref()));
        expr.add(node);
        expr
    }

    /// Build a [`RecExpr`] from an e-node.
    ///
    /// The provided `get_node` function must return the same node for a given
    /// [`Id`] on multiple invocations.
    ///
    /// # Example
    ///
    /// You could use this method to perform an "ad-hoc" extraction from the e-graph,
    /// where you already know which node you want pick for each class:
    /// ```
    /// # use egg::*;
    /// let mut egraph = EGraph::<SymbolLang, ()>::default();
    /// let expr = "(foo (bar1 (bar2 (bar3 baz))))".parse().unwrap();
    /// let root = egraph.add_expr(&expr);
    /// let get_first_enode = |id| egraph[id].nodes[0].clone();
    /// let expr2 = get_first_enode(root).build_recexpr(get_first_enode);
    /// assert_eq!(expr, expr2)
    /// ```
    fn build_recexpr<F>(&self, mut get_node: F) -> RecExpr<Self>
    where
        F: FnMut(Id) -> Self,
    {
        self.try_build_recexpr::<_, std::convert::Infallible>(|id| Ok(get_node(id)))
            .unwrap()
    }

    /// Same as [`Language::build_recexpr`], but fallible.
    fn try_build_recexpr<F, Err>(&self, mut get_node: F) -> Result<RecExpr<Self>, Err>
    where
        F: FnMut(Id) -> Result<Self, Err>,
    {
        let mut set = IndexSet::<Self>::default();
        let mut ids = HashMap::<Id, Id>::default();
        let mut todo = self.children().to_vec();

        while let Some(id) = todo.last().copied() {
            if ids.contains_key(&id) {
                todo.pop();
                continue;
            }

            let node = get_node(id)?;

            // check to see if we can do this node yet
            let mut ids_has_all_children = true;
            for child in node.children() {
                if !ids.contains_key(child) {
                    ids_has_all_children = false;
                    todo.push(*child)
                }
            }

            // all children are processed, so we can lookup this node safely
            if ids_has_all_children {
                let node = node.map_children(|id| ids[&id]);
                let new_id = set.insert_full(node).0;
                ids.insert(id, Id::from(new_id));
                todo.pop();
            }
        }

        // finally, add the root node and create the expression
        let mut nodes: Vec<Self> = set.into_iter().collect();
        nodes.push(self.clone().map_children(|id| ids[&id]));
        Ok(RecExpr::from(nodes))
    }
}

/// A trait for parsing e-nodes. This is implemented automatically by
/// [`define_language!`].
///
/// If a [`Language`] implements both [`Display`] and [`FromOp`], the
/// [`Display`] implementation should produce a string suitable for parsing by
/// [`from_op`]:
///
/// ```
/// # use egg::*;
/// # use std::fmt::Display;
/// fn from_op_display_compatible<T: FromOp + Display>(node: T) {
///     let op = node.to_string();
///     let mut children = Vec::new();
///     node.for_each(|id| children.push(id));
///     let parsed = T::from_op(&op, children).unwrap();
///
///     assert_eq!(node, parsed);
/// }
/// ```
///
/// # Examples
/// `define_language!` implements [`FromOp`] and [`Display`] automatically:
/// ```
/// # use egg::*;
///
/// define_language! {
///     enum Calc {
///        "+" = Add([Id; 2]),
///        Num(i32),
///     }
/// }
///
/// let add = Calc::Add([Id::from(0), Id::from(1)]);
/// let parsed = Calc::from_op("+", vec![Id::from(0), Id::from(1)]).unwrap();
///
/// assert_eq!(add.to_string(), "+");
/// assert_eq!(parsed, add);
/// ```
///
/// [`from_op`]: FromOp::from_op
pub trait FromOp: Language + Sized {
    /// The error type returned by [`from_op`] if its arguments do not
    /// represent a valid e-node.
    ///
    /// [`from_op`]: FromOp::from_op
    type Error: Debug;

    /// Parse an e-node with operator `op` and children `children`.
    fn from_op(op: &str, children: Vec<Id>) -> Result<Self, Self::Error>;
}

/// A generic error for failing to parse an operator. This is the error type
/// used by [`define_language!`] for [`FromOp::Error`], and is a sensible choice
/// when implementing [`FromOp`] manually.
#[derive(Debug, Error)]
#[error("could not parse an e-node with operator {op:?} and children {children:?}")]
pub struct FromOpError {
    op: String,
    children: Vec<Id>,
}

impl FromOpError {
    /// Create a new `FromOpError` representing a failed call
    /// `FromOp::from_op(op, children)`.
    pub fn new(op: &str, children: Vec<Id>) -> Self {
        Self {
            op: op.to_owned(),
            children,
        }
    }
}

/// A marker that defines acceptable children types for [`define_language!`].
///
/// See [`define_language!`] for more details.
/// You should not have to implement this trait.
///
pub trait LanguageChildren {
    /// Checks if there are no children.
    fn is_empty(&self) -> bool {
        self.len() == 0
    }
    /// Returns the number of children.
    fn len(&self) -> usize;
    /// Checks if n is an acceptable number of children for this type.
    fn can_be_length(n: usize) -> bool;
    /// Create an instance of this type from a `Vec<Id>`,
    /// with the guarantee that can_be_length is already true on the `Vec`.
    fn from_vec(v: Vec<Id>) -> Self;
    /// Returns a slice of the children `Id`s.
    fn as_slice(&self) -> &[Id];
    /// Returns a mutable slice of the children `Id`s.
    fn as_mut_slice(&mut self) -> &mut [Id];
}

impl<const N: usize> LanguageChildren for [Id; N] {
    fn len(&self) -> usize {
        N
    }

    fn can_be_length(n: usize) -> bool {
        n == N
    }

    fn from_vec(v: Vec<Id>) -> Self {
        Self::try_from(v.as_slice()).unwrap()
    }

    fn as_slice(&self) -> &[Id] {
        self
    }

    fn as_mut_slice(&mut self) -> &mut [Id] {
        self
    }
}

#[rustfmt::skip]
impl LanguageChildren for Box<[Id]> {
    fn len(&self) -> usize                   { <[Id]>::len(self) }
    fn can_be_length(_: usize) -> bool       { true }
    fn from_vec(v: Vec<Id>) -> Self          { v.into() }
    fn as_slice(&self) -> &[Id]              { self }
    fn as_mut_slice(&mut self) -> &mut [Id]  { self }
}

#[rustfmt::skip]
impl LanguageChildren for Vec<Id> {
    fn len(&self) -> usize                   { <[Id]>::len(self) }
    fn can_be_length(_: usize) -> bool       { true }
    fn from_vec(v: Vec<Id>) -> Self          { v }
    fn as_slice(&self) -> &[Id]              { self }
    fn as_mut_slice(&mut self) -> &mut [Id]  { self }
}

#[rustfmt::skip]
impl LanguageChildren for Id {
    fn len(&self) -> usize                   { 1 }
    fn can_be_length(n: usize) -> bool       { n == 1 }
    fn from_vec(v: Vec<Id>) -> Self          { v[0] }
    fn as_slice(&self) -> &[Id]              { std::slice::from_ref(self) }
    fn as_mut_slice(&mut self) -> &mut [Id]  { std::slice::from_mut(self) }
}

/// A recursive expression from a user-defined [`Language`].
///
/// This conceptually represents a recursive expression, but it's actually just
/// a list of enodes.
///
/// [`RecExpr`]s must satisfy the invariant that enodes' children must refer to
/// elements that come before it in the list.
///
/// If the `serde-1` feature is enabled, this implements
/// [`serde::Serialize`][https://docs.rs/serde/latest/serde/trait.Serialize.html].
#[derive(Debug, Clone, PartialEq, Eq, PartialOrd, Ord, Hash)]
pub struct RecExpr<L> {
    nodes: Vec<L>,
}

#[cfg(feature = "serde-1")]
impl<L: Language + Display> serde::Serialize for RecExpr<L> {
    fn serialize<S>(&self, serializer: S) -> Result<S::Ok, S::Error>
    where
        S: serde::Serializer,
    {
        let s = self.to_sexp().to_string();
        serializer.serialize_str(&s)
    }
}

impl<L> Default for RecExpr<L> {
    fn default() -> Self {
        Self::from(vec![])
    }
}

impl<L> AsRef<[L]> for RecExpr<L> {
    fn as_ref(&self) -> &[L] {
        &self.nodes
    }
}

impl<L> From<Vec<L>> for RecExpr<L> {
    fn from(nodes: Vec<L>) -> Self {
        Self { nodes }
    }
}

impl<L: Language> RecExpr<L> {
    /// Adds a given enode to this `RecExpr`.
    /// The enode's children `Id`s must refer to elements already in this list.
    pub fn add(&mut self, node: L) -> Id {
        debug_assert!(
            node.all(|id| usize::from(id) < self.nodes.len()),
            "node {:?} has children not in this expr: {:?}",
            node,
            self
        );
        self.nodes.push(node);
        Id::from(self.nodes.len() - 1)
    }

    pub(crate) fn compact(mut self) -> Self {
        let mut ids = HashMap::<Id, Id>::default();
        let mut set = IndexSet::default();
        for (i, node) in self.nodes.drain(..).enumerate() {
            let node = node.map_children(|id| ids[&id]);
            let new_id = set.insert_full(node).0;
            ids.insert(Id::from(i), Id::from(new_id));
        }
        self.nodes.extend(set);
        self
    }

    pub(crate) fn extract(&self, new_root: Id) -> Self {
        self[new_root].build_recexpr(|id| self[id].clone())
    }

    /// Checks if this expr is a DAG, i.e. doesn't have any back edges
    pub fn is_dag(&self) -> bool {
        for (i, n) in self.nodes.iter().enumerate() {
            for &child in n.children() {
                if usize::from(child) >= i {
                    return false;
                }
            }
        }
        true
    }
}

impl<L: Language> Index<Id> for RecExpr<L> {
    type Output = L;
    fn index(&self, id: Id) -> &L {
        &self.nodes[usize::from(id)]
    }
}

impl<L: Language> IndexMut<Id> for RecExpr<L> {
    fn index_mut(&mut self, id: Id) -> &mut L {
        &mut self.nodes[usize::from(id)]
    }
}

impl<L: Language + Display> Display for RecExpr<L> {
    fn fmt(&self, f: &mut fmt::Formatter<'_>) -> fmt::Result {
        if self.nodes.is_empty() {
            Display::fmt("()", f)
        } else {
            let s = self.to_sexp().to_string();
            Display::fmt(&s, f)
        }
    }
}

impl<L: Language + Display> RecExpr<L> {
<<<<<<< HEAD
    pub fn to_sexp(&self, i: usize) -> Sexp {
=======
    fn to_sexp(&self) -> Sexp {
        let last = self.nodes.len() - 1;
        if !self.is_dag() {
            log::warn!("Tried to print a non-dag: {:?}", self.nodes);
        }
        self.to_sexp_rec(last, &mut |_| None)
    }

    fn to_sexp_rec(&self, i: usize, f: &mut impl FnMut(usize) -> Option<String>) -> Sexp {
>>>>>>> cfdce7fc
        let node = &self.nodes[i];
        let op = Sexp::String(node.to_string());
        if node.is_leaf() {
            op
        } else {
            let mut vec = vec![op];
            for child in node.children().iter().map(|i| usize::from(*i)) {
                vec.push(if let Some(s) = f(child) {
                    return Sexp::String(s);
                } else if child < i {
                    self.to_sexp_rec(child, f)
                } else {
                    Sexp::String(format!("<<<< CYCLE to {} = {:?} >>>>", i, node))
                })
            }
            Sexp::List(vec)
        }
    }

    /// Pretty print with a maximum line length.
    ///
    /// This gives you a nice, indented, pretty-printed s-expression.
    ///
    /// # Example
    /// ```
    /// # use egg::*;
    /// let e: RecExpr<SymbolLang> = "(* (+ 2 2) (+ x y))".parse().unwrap();
    /// assert_eq!(e.pretty(10), "
    /// (*
    ///   (+ 2 2)
    ///   (+ x y))
    /// ".trim());
    /// ```
    pub fn pretty(&self, width: usize) -> String {
        let sexp = self.to_sexp();

        let mut buf = String::new();
        pretty_print(&mut buf, &sexp, width, 1).unwrap();
        buf
    }
}

/// An error type for failures when attempting to parse an s-expression as a
/// [`RecExpr<L>`].
#[derive(Debug, Error)]
pub enum RecExprParseError<E> {
    /// An empty s-expression was found. Usually this is caused by an
    /// empty list "()" somewhere in the input.
    #[error("found empty s-expression")]
    EmptySexp,

    /// A list was found where an operator was expected. This is caused by
    /// s-expressions of the form "((a b c) d e f)."
    #[error("found a list in the head position: {0}")]
    HeadList(Sexp),

    /// Attempting to parse an operator into a value of type `L` failed.
    #[error(transparent)]
    BadOp(E),

    /// An error occurred while parsing the s-expression itself, generally
    /// because the input had an invalid structure (e.g. unpaired parentheses).
    #[error(transparent)]
    BadSexp(SexpError),
}

impl<L: FromOp> FromStr for RecExpr<L> {
    type Err = RecExprParseError<L::Error>;

    fn from_str(s: &str) -> Result<Self, Self::Err> {
        use RecExprParseError::*;

        fn parse_sexp_into<L: FromOp>(
            sexp: &Sexp,
            expr: &mut RecExpr<L>,
        ) -> Result<Id, RecExprParseError<L::Error>> {
            match sexp {
                Sexp::Empty => Err(EmptySexp),
                Sexp::String(s) => {
                    let node = L::from_op(s, vec![]).map_err(BadOp)?;
                    Ok(expr.add(node))
                }
                Sexp::List(list) if list.is_empty() => Err(EmptySexp),
                Sexp::List(list) => match &list[0] {
                    Sexp::Empty => unreachable!("Cannot be in head position"),
                    list @ Sexp::List(..) => Err(HeadList(list.to_owned())),
                    Sexp::String(op) => {
                        let arg_ids: Vec<Id> = list[1..]
                            .iter()
                            .map(|s| parse_sexp_into(s, expr))
                            .collect::<Result<_, _>>()?;
                        let node = L::from_op(op, arg_ids).map_err(BadOp)?;
                        Ok(expr.add(node))
                    }
                },
            }
        }

        let mut expr = RecExpr::default();
        let sexp = symbolic_expressions::parser::parse_str(s.trim()).map_err(BadSexp)?;
        parse_sexp_into(&sexp, &mut expr)?;
        Ok(expr)
    }
}

/// Result of [`Analysis::merge`] indicating which of the inputs
/// are different from the merged result.
///
/// The fields correspond to whether the `a` and `b` inputs to [`Analysis::merge`]
/// were changed in any way by the merge.
///
/// In both cases the result may be conservative -- they may indicate `true` even
/// when there is no difference between the input and the result.
pub struct DidMerge(pub bool, pub bool);

impl BitOr for DidMerge {
    type Output = DidMerge;

    fn bitor(mut self, rhs: Self) -> Self::Output {
        self.0 |= rhs.0;
        self.1 |= rhs.1;
        self
    }
}

/** Arbitrary data associated with an [`EClass`].

`egg` allows you to associate arbitrary data with each eclass.
The [`Analysis`] allows that data to behave well even across eclasses merges.

[`Analysis`] can prove useful in many situtations.
One common one is constant folding, a kind of partial evaluation.
In that case, the metadata is basically `Option<L>`, storing
the cheapest constant expression (if any) that's equivalent to the
enodes in this eclass.
See the test files [`math.rs`] and [`prop.rs`] for more complex
examples on this usage of [`Analysis`].

If you don't care about [`Analysis`], `()` implements it trivally,
just use that.

# Example

```
use egg::{*, rewrite as rw};

define_language! {
    enum SimpleMath {
        "+" = Add([Id; 2]),
        "*" = Mul([Id; 2]),
        Num(i32),
        Symbol(Symbol),
    }
}

// in this case, our analysis itself doesn't require any data, so we can just
// use a unit struct and derive Default
#[derive(Default)]
struct ConstantFolding;
impl Analysis<SimpleMath> for ConstantFolding {
    type Data = Option<i32>;

    fn merge(&mut self, to: &mut Self::Data, from: Self::Data) -> DidMerge {
        egg::merge_max(to, from)
    }

    fn make(egraph: &EGraph<SimpleMath, Self>, enode: &SimpleMath) -> Self::Data {
        let x = |i: &Id| egraph[*i].data;
        match enode {
            SimpleMath::Num(n) => Some(*n),
            SimpleMath::Add([a, b]) => Some(x(a)? + x(b)?),
            SimpleMath::Mul([a, b]) => Some(x(a)? * x(b)?),
            _ => None,
        }
    }

    fn modify(egraph: &mut EGraph<SimpleMath, Self>, id: Id) {
        if let Some(i) = egraph[id].data {
            let added = egraph.add(SimpleMath::Num(i));
            egraph.union(id, added);
        }
    }
}

let rules = &[
    rw!("commute-add"; "(+ ?a ?b)" => "(+ ?b ?a)"),
    rw!("commute-mul"; "(* ?a ?b)" => "(* ?b ?a)"),

    rw!("add-0"; "(+ ?a 0)" => "?a"),
    rw!("mul-0"; "(* ?a 0)" => "0"),
    rw!("mul-1"; "(* ?a 1)" => "?a"),
];

let expr = "(+ 0 (* (+ 4 -3) foo))".parse().unwrap();
let mut runner = Runner::<SimpleMath, ConstantFolding, ()>::default().with_expr(&expr).run(rules);
let just_foo = runner.egraph.add_expr(&"foo".parse().unwrap());
assert_eq!(runner.egraph.find(runner.roots[0]), runner.egraph.find(just_foo));
```

[`math.rs`]: https://github.com/egraphs-good/egg/blob/main/tests/math.rs
[`prop.rs`]: https://github.com/egraphs-good/egg/blob/main/tests/prop.rs
*/
pub trait Analysis<L: Language>: Sized {
    /// The per-[`EClass`] data for this analysis.
    type Data: Debug;

    /// Makes a new [`Analysis`] for a given enode
    /// [`Analysis`].
    ///
    fn make(egraph: &EGraph<L, Self>, enode: &L) -> Self::Data;

    /// An optional hook that allows inspection before a [`union`] occurs.
    ///
    /// By default it does nothing.
    ///
    /// `pre_union` is called _a lot_, so doing anything significant
    /// (like printing) will cause things to slow down.
    ///
    /// [`union`]: EGraph::union()
    #[allow(unused_variables)]
    fn pre_union(egraph: &EGraph<L, Self>, id1: Id, id2: Id) {}

    /// Defines how to merge two `Data`s when their containing
    /// [`EClass`]es merge.
    ///
    /// This should update `a` to correspond to the merged analysis
    /// data.
    ///
    /// The result is a `DidMerge(a_merged, b_merged)` indicating whether
    /// the merged result is different from `a` and `b` respectively.
    ///
    /// Since `merge` can modify `a`, let `a0`/`a1` be the value of `a`
    /// before/after the call to `merge`, respectively.
    ///
    /// If `a0 != a1` the result must have `a_merged == true`. This may be
    /// conservative -- it may be `true` even if even if `a0 == a1`.
    ///
    /// If `b != a1` the result must have `b_merged == true`. This may be
    /// conservative -- it may be `true` even if even if `b == a1`.
    ///
    /// This function may modify the [`Analysis`], which can be useful as a way
    /// to store information for the [`Analysis::modify`] hook to process, since
    /// `modify` has access to the e-graph.
    fn merge(&mut self, a: &mut Self::Data, b: Self::Data) -> DidMerge;

    /// A hook that allows the modification of the
    /// [`EGraph`].
    ///
    /// By default this does nothing.
    ///
    /// This function is called immediately following
    /// `Analysis::merge` when unions are performed.
    #[allow(unused_variables)]
    fn modify(egraph: &mut EGraph<L, Self>, id: Id) {}
}

impl<L: Language> Analysis<L> for () {
    type Data = ();
    fn make(_egraph: &EGraph<L, Self>, _enode: &L) -> Self::Data {}
    fn merge(&mut self, _: &mut Self::Data, _: Self::Data) -> DidMerge {
        DidMerge(false, false)
    }
}

/// A utility for implementing [`Analysis::merge`]
/// when the `Data` type has a total ordering.
/// This will take the maximum of the two values.
pub fn merge_max<T: Ord>(to: &mut T, from: T) -> DidMerge {
    let cmp = (*to).cmp(&from);
    match cmp {
        Ordering::Less => {
            *to = from;
            DidMerge(true, false)
        }
        Ordering::Equal => DidMerge(false, false),
        Ordering::Greater => DidMerge(false, true),
    }
}

/// A utility for implementing [`Analysis::merge`]
/// when the `Data` type has a total ordering.
/// This will take the minimum of the two values.
pub fn merge_min<T: Ord>(to: &mut T, from: T) -> DidMerge {
    let cmp = (*to).cmp(&from);
    match cmp {
        Ordering::Less => DidMerge(false, true),
        Ordering::Equal => DidMerge(false, false),
        Ordering::Greater => {
            *to = from;
            DidMerge(true, false)
        }
    }
}
/// A simple language used for testing.
#[derive(Debug, Hash, PartialEq, Eq, Clone, PartialOrd, Ord)]
#[cfg_attr(feature = "serde-1", derive(serde::Serialize, serde::Deserialize))]
pub struct SymbolLang {
    /// The operator for an enode
    pub op: Symbol,
    /// The enode's children `Id`s
    pub children: Vec<Id>,
}

impl SymbolLang {
    /// Create an enode with the given string and children
    pub fn new(op: impl Into<Symbol>, children: Vec<Id>) -> Self {
        let op = op.into();
        Self { op, children }
    }

    /// Create childless enode with the given string
    pub fn leaf(op: impl Into<Symbol>) -> Self {
        Self::new(op, vec![])
    }
}

impl Language for SymbolLang {
    fn matches(&self, other: &Self) -> bool {
        self.op == other.op && self.len() == other.len()
    }

    fn children(&self) -> &[Id] {
        &self.children
    }

    fn children_mut(&mut self) -> &mut [Id] {
        &mut self.children
    }
}

impl Display for SymbolLang {
    fn fmt(&self, f: &mut Formatter<'_>) -> fmt::Result {
        Display::fmt(&self.op, f)
    }
}

impl FromOp for SymbolLang {
    type Error = Infallible;

    fn from_op(op: &str, children: Vec<Id>) -> Result<Self, Self::Error> {
        Ok(Self {
            op: op.into(),
            children,
        })
    }
}<|MERGE_RESOLUTION|>--- conflicted
+++ resolved
@@ -466,10 +466,7 @@
 }
 
 impl<L: Language + Display> RecExpr<L> {
-<<<<<<< HEAD
-    pub fn to_sexp(&self, i: usize) -> Sexp {
-=======
-    fn to_sexp(&self) -> Sexp {
+    pub fn to_sexp(&self) -> Sexp {
         let last = self.nodes.len() - 1;
         if !self.is_dag() {
             log::warn!("Tried to print a non-dag: {:?}", self.nodes);
@@ -478,7 +475,6 @@
     }
 
     fn to_sexp_rec(&self, i: usize, f: &mut impl FnMut(usize) -> Option<String>) -> Sexp {
->>>>>>> cfdce7fc
         let node = &self.nodes[i];
         let op = Sexp::String(node.to_string());
         if node.is_leaf() {
