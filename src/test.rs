--- conflicted
+++ resolved
@@ -92,7 +92,6 @@
                 explained.get_sexp_with_let();
                 let vanilla_len = explained.get_flat_sexps().len();
                 explained.check_proof(rules);
-<<<<<<< HEAD
                 assert!(explained.get_tree_size() > 0);
 
                 let mut explained_short =
@@ -103,13 +102,11 @@
                 assert!(explained_short.get_tree_size() > 0);
                 println!("Unoptimized {} Optimized {}", vanilla_len, short_len);
                 explained_short.check_proof(rules);
-=======
 
                 let mut existance = runner.explain_existance_pattern(&goal.ast, &subst);
                 existance.get_sexp_with_let();
                 existance.get_flat_sexps();
                 existance.check_proof(rules);
->>>>>>> cfdce7fc
             }
         }
 
