use crate::Symbol;
use crate::{
    util::pretty_print, Analysis, EClass, EGraph, ENodeOrVar, FromOp, HashMap, HashSet, Id,
<<<<<<< HEAD
    Language, Pattern, PatternAst, RecExpr, Rewrite, Subst, UnionFind, Var,
=======
    Language, PatternAst, RecExpr, Rewrite, UnionFind, Var,
>>>>>>> f6e837a1
};
use std::cmp::Ordering;
use std::collections::{BinaryHeap, VecDeque};
use std::fmt::{self, Debug, Display, Formatter};
use std::rc::Rc;

use symbolic_expressions::Sexp;

const CONGRUENCE_LIMIT: usize = 10;
const GREEDY_NUM_ITERS: usize = 10;

/// A justification for a union, either via a rule or congruence.
/// A direct union with a justification is also stored as a rule.
#[derive(Debug, Clone, Hash, PartialEq, Eq)]
#[cfg_attr(feature = "serde-1", derive(serde::Serialize, serde::Deserialize))]
pub enum Justification {
<<<<<<< HEAD
=======
    /// Justification by a rule with this name.
>>>>>>> f6e837a1
    Rule(Symbol),
    /// Justification by congruence.
    Congruence,
}

#[derive(Debug, Clone, Hash, PartialEq, Eq)]
#[cfg_attr(feature = "serde-1", derive(serde::Serialize, serde::Deserialize))]
struct Connection {
    next: Id,
    current: Id,
    justification: Justification,
    is_rewrite_forward: bool,
}

#[derive(Debug, Clone)]
#[cfg_attr(feature = "serde-1", derive(serde::Serialize, serde::Deserialize))]
struct ExplainNode<L: Language> {
    node: L,
    // neighbors includes parent connections
    neighbors: Vec<Connection>,
    parent_connection: Connection,
    // it was inserted because of:
    // 1) it's parent is inserted (points to parent enode)
    // 2) a rewrite instantiated it (points to adjacent enode)
    // 3) it was inserted directly (points to itself)
    // if 1 is true but it's also adjacent (2) then either works and it picks 2
    existance_node: Id,
}

#[derive(Debug, Clone)]
#[cfg_attr(feature = "serde-1", derive(serde::Serialize, serde::Deserialize))]
pub struct Explain<L: Language> {
    explainfind: Vec<ExplainNode<L>>,
    #[cfg_attr(feature = "serde-1", serde(with = "vectorize"))]
    pub uncanon_memo: HashMap<L, Id>,
    /// By default, egg uses a greedy algorithm to find shorter explanations when they are extracted.
    pub optimize_explanation_lengths: bool,
    // For a given pair of enodes in the same eclass,
    // stores the length of the shortest found explanation
    // and the Id of the neighbor for retrieving
    // the explanation.
    // Invariant: The distance is always <= the unoptimized distance
    // That is, less than or equal to the result of `distance_between`
    shortest_explanation_memo: HashMap<(Id, Id), (usize, Id)>,
}

#[derive(Default)]
struct DistanceMemo {
    parent_distance: Vec<(Id, usize)>,
    common_ancestor: HashMap<(Id, Id), Id>,
    tree_depth: HashMap<Id, usize>,
}

/// Explanation trees are the compact representation showing
/// how one term can be rewritten to another.
///
/// Each [`TreeTerm`] has child [`TreeExplanation`]
/// justifying a transformation from the initial child to the final child term.
/// Children [`TreeTerm`] can be shared, thus re-using explanations.
/// This sharing can be checked via Rc pointer equality.
///
/// See [`TreeTerm`] for more details on how to
/// interpret each term.
pub type TreeExplanation<L> = Vec<Rc<TreeTerm<L>>>;

/// FlatExplanation are the simpler, expanded representation
/// showing one term being rewritten to another.
/// Each step contains a full `FlatTerm`. Each flat term
/// is connected to the previous by exactly one rewrite.
///
/// See [`FlatTerm`] for more details on how to find this rewrite.
pub type FlatExplanation<L> = Vec<FlatTerm<L>>;

/// A vector of grounded equalities. Each entry represents
/// two expressions that are equal and why.
pub type GroundedEqualities<L> = Vec<(RecExpr<L>, RecExpr<L>, Symbol)>;

/// A vector of equalities based on enode ids. Each entry represents
/// two enode ids that are equal and why.
pub type UnionEqualities = Vec<(Id, Id, Symbol)>;

// given two adjacent nodes and the direction of the proof
type ExplainCache<L> = HashMap<(Id, Id), Rc<TreeTerm<L>>>;
type NodeExplanationCache<L> = HashMap<Id, Rc<TreeTerm<L>>>;

/** A data structure representing an explanation that two terms are equivalent.

There are two representations of explanations, each of which can be
represented as s-expressions in strings.
See [`Explanation`] for more details.
**/
pub struct Explanation<L: Language> {
    /// The tree representation of the explanation.
    pub explanation_trees: TreeExplanation<L>,
    flat_explanation: Option<FlatExplanation<L>>,
}

impl<L: Language + Display + FromOp> Display for Explanation<L> {
    fn fmt(&self, f: &mut Formatter<'_>) -> fmt::Result {
        let s = self.get_sexp().to_string();
        f.write_str(&s)
    }
}

impl<L: Language + Display + FromOp> Explanation<L> {
<<<<<<< HEAD
    /// Get the flattened explanation as a string.
=======
    /// Get each flattened term in the explanation as an s-expression string.
    ///
    /// The s-expression format mirrors the format of each [`FlatTerm`].
    /// Each expression after the first will be annotated in one location with a rewrite.
    /// When a term is being re-written it is wrapped with "(Rewrite=> rule-name expression)"
    /// or "(Rewrite<= rule-name expression)".
    /// "Rewrite=>" indicates that the previous term is rewritten to the current term
    /// and "Rewrite<=" indicates that the current term is rewritten to the previous term.
    /// The name of the rule or the reason provided to [`union_instantiations`](super::EGraph::union_instantiations).
    ///
    /// Example explanation:
    /// ```text
    /// (+ 1 (- a (* (- 2 1) a)))
    /// (+ 1 (- a (* (Rewrite=> constant_fold 1) a)))
    /// (+ 1 (- a (Rewrite=> comm-mul (* a 1))))
    /// (+ 1 (- a (Rewrite<= mul-one a)))
    /// (+ 1 (Rewrite=> cancel-sub 0))
    /// (Rewrite=> constant_fold 1)
    /// ```
>>>>>>> f6e837a1
    pub fn get_flat_string(&mut self) -> String {
        self.get_flat_strings().join("\n")
    }

    /// Get each the tree-style explanation as an s-expression string.
    ///
    /// The s-expression format mirrors the format of each [`TreeTerm`].
    /// When a child contains an explanation, the explanation is wrapped with
    /// "(Explanation ...)".
    /// When a term is being re-written it is wrapped with "(Rewrite=> rule-name expression)"
    /// or "(Rewrite<= rule-name expression)".
    /// "Rewrite=>" indicates that the previous term is rewritten to the current term
    /// and "Rewrite<=" indicates that the current term is rewritten to the previous term.
    /// The name of the rule or the reason provided to [`union_instantiations`](super::EGraph::union_instantiations).
    ///
    /// The following example shows that `(+ 1 (- a (* (- 2 1) a))) = 1`
    /// Example explanation:
    /// ```text
    /// (+ 1 (- a (* (- 2 1) a)))
    /// (+
    ///    1
    ///    (Explanation
    ///      (- a (* (- 2 1) a))
    ///      (-
    ///        a
    ///        (Explanation
    ///          (* (- 2 1) a)
    ///          (* (Explanation (- 2 1) (Rewrite=> constant_fold 1)) a)
    ///          (Rewrite=> comm-mul (* a 1))
    ///          (Rewrite<= mul-one a)))
    ///      (Rewrite=> cancel-sub 0)))
    /// (Rewrite=> constant_fold 1)
    /// ```
    pub fn get_string(&self) -> String {
        self.to_string()
    }

<<<<<<< HEAD
    /// Get the size of this explanation tree in terms of the number of rewrites
    /// in the let-bound version of the tree.
    pub fn get_tree_size(&self) -> usize {
        let mut seen = Default::default();
        let mut seen_adjacent = Default::default();
        let mut sum = 0;
        for e in self.explanation_trees.iter() {
            sum += self.tree_size(&mut seen, &mut seen_adjacent, e);
        }
        sum
    }

    fn tree_size(
        &self,
        seen: &mut HashSet<*const TreeTerm<L>>,
        seen_adjacent: &mut HashSet<(Id, Id)>,
        current: &Rc<TreeTerm<L>>,
    ) -> usize {
        if !seen.insert(&**current as *const TreeTerm<L>) {
            return 0;
        }
        let mut my_size = 0;
        if current.forward_rule.is_some() {
            my_size += 1;
        }
        if current.backward_rule.is_some() {
            my_size += 1;
        }
        assert!(my_size <= 1);
        if my_size == 1 {
            if !seen_adjacent.insert((current.current, current.last)) {
                return 0;
            } else {
                seen_adjacent.insert((current.last, current.current));
            }
        }

        for child_proof in &current.child_proofs {
            for child in child_proof {
                my_size += self.tree_size(seen, seen_adjacent, child);
            }
        }
        my_size
    }

    /// Get the tree-style explanation as an s-expression with let binding
    /// to enable sharing of subproofs.
=======
    /// Get the tree-style explanation as an s-expression string
    /// with let binding to enable sharing of subproofs.
>>>>>>> f6e837a1
    ///
    /// The following explanation shows that `(+ x (+ x (+ x x))) = (* 4 x)`.
    /// Steps such as factoring are shared via the let bindings.
    /// Example explanation:
    ///
    /// ```text
    /// (let
    ///     (v_0 (Rewrite=> mul-one (* x 1)))
    ///     (let
    ///       (v_1 (+ (Explanation x v_0) (Explanation x v_0)))
    ///       (let
    ///         (v_2 (+ 1 1))
    ///         (let
    ///           (v_3 (Rewrite=> factor (* x v_2)))
    ///           (Explanation
    ///             (+ x (+ x (+ x x)))
    ///             (Rewrite=> assoc-add (+ (+ x x) (+ x x)))
    ///             (+ (Explanation (+ x x) v_1 v_3) (Explanation (+ x x) v_1 v_3))
    ///             (Rewrite=> factor (* x (+ (+ 1 1) (+ 1 1))))
    ///             (Rewrite=> comm-mul (* (+ (+ 1 1) (+ 1 1)) x))
    ///             (*
    ///               (Explanation
    ///                 (+ (+ 1 1) (+ 1 1))
    ///                 (+
    ///                   (Explanation (+ 1 1) (Rewrite=> constant_fold 2))
    ///                   (Explanation (+ 1 1) (Rewrite=> constant_fold 2)))
    ///                 (Rewrite=> constant_fold 4))
    ///               x))))))
    /// ```
    pub fn get_string_with_let(&self) -> String {
        let mut s = "".to_string();
        pretty_print(&mut s, &self.get_sexp_with_let(), 100, 0).unwrap();
        s
    }

    /// Get each term in the explanation as a string.
    /// See [`get_string`](Explanation::get_string) for the format of these strings.
    pub fn get_flat_strings(&mut self) -> Vec<String> {
        self.make_flat_explanation()
            .iter()
            .map(|e| e.to_string())
            .collect()
    }

    fn get_sexp(&self) -> Sexp {
        let mut items = vec![Sexp::String("Explanation".to_string())];
        for e in self.explanation_trees.iter() {
            items.push(e.get_sexp());
        }

        Sexp::List(items)
    }

    /// Get the size of this explanation tree in terms of the number of rewrites
    /// in the let-bound version of the tree.
    pub fn get_tree_size(&self) -> usize {
        let mut seen = Default::default();
        let mut seen_adjacent = Default::default();
        let mut sum = 0;
        for e in self.explanation_trees.iter() {
            sum += self.tree_size(&mut seen, &mut seen_adjacent, e);
        }
        sum
    }

    fn tree_size(
        &self,
        seen: &mut HashSet<*const TreeTerm<L>>,
        seen_adjacent: &mut HashSet<(Id, Id)>,
        current: &Rc<TreeTerm<L>>,
    ) -> usize {
        if !seen.insert(&**current as *const TreeTerm<L>) {
            return 0;
        }
        let mut my_size = 0;
        if current.forward_rule.is_some() {
            my_size += 1;
        }
        if current.backward_rule.is_some() {
            my_size += 1;
        }
        assert!(my_size <= 1);
        if my_size == 1 {
            if !seen_adjacent.insert((current.current, current.last)) {
                return 0;
            } else {
                seen_adjacent.insert((current.last, current.current));
            }
        }

        for child_proof in &current.child_proofs {
            for child in child_proof {
                my_size += self.tree_size(seen, seen_adjacent, child);
            }
        }
        my_size
    }

    fn get_sexp_with_let(&self) -> Sexp {
        let mut shared: HashSet<*const TreeTerm<L>> = Default::default();
        let mut to_let_bind = vec![];
        for term in &self.explanation_trees {
            self.find_to_let_bind(term.clone(), &mut shared, &mut to_let_bind);
        }

        let mut bindings: HashMap<*const TreeTerm<L>, Sexp> = Default::default();
        let mut generated_bindings: Vec<(Sexp, Sexp)> = Default::default();
        for to_bind in to_let_bind {
            if bindings.get(&(&*to_bind as *const TreeTerm<L>)).is_none() {
                let name = Sexp::String("v_".to_string() + &generated_bindings.len().to_string());
                let ast = to_bind.get_sexp_with_bindings(&bindings);
                generated_bindings.push((name.clone(), ast));
                bindings.insert(&*to_bind as *const TreeTerm<L>, name);
            }
        }

        let mut items = vec![Sexp::String("Explanation".to_string())];
        for e in self.explanation_trees.iter() {
            if let Some(existing) = bindings.get(&(&**e as *const TreeTerm<L>)) {
                items.push(existing.clone());
            } else {
                items.push(e.get_sexp_with_bindings(&bindings));
            }
        }

        let mut result = Sexp::List(items);

        for (name, expr) in generated_bindings.into_iter().rev() {
            let let_expr = Sexp::List(vec![name, expr]);
            result = Sexp::List(vec![Sexp::String("let".to_string()), let_expr, result]);
        }

        result
    }

    fn find_to_let_bind(
        &self,
        term: Rc<TreeTerm<L>>,
        shared: &mut HashSet<*const TreeTerm<L>>,
        to_let_bind: &mut Vec<Rc<TreeTerm<L>>>,
    ) {
        for proof in &term.child_proofs {
            for child in proof {
                self.find_to_let_bind(child.clone(), shared, to_let_bind);
            }
        }

        if !term.child_proofs.is_empty() && !shared.insert(&*term as *const TreeTerm<L>) {
            to_let_bind.push(term);
        }
    }
}

impl<L: Language> Explanation<L> {
    /// Construct a new explanation given its tree representation.
    pub fn new(explanation_trees: TreeExplanation<L>) -> Explanation<L> {
        Explanation {
            explanation_trees,
            flat_explanation: None,
        }
    }

    /// Construct the flat representation of the explanation and return it.
    pub fn make_flat_explanation(&mut self) -> &FlatExplanation<L> {
        if self.flat_explanation.is_some() {
            return self.flat_explanation.as_ref().unwrap();
        } else {
            self.flat_explanation = Some(TreeTerm::flatten_proof(&self.explanation_trees));
            self.flat_explanation.as_ref().unwrap()
        }
    }

    /// Check the validity of the explanation with respect to the given rules.
    /// This only is able to check rule applications when the rules are implement `get_pattern_ast`.
    pub fn check_proof<'a, R, N: Analysis<L>>(&mut self, rules: R)
    where
        R: IntoIterator<Item = &'a Rewrite<L, N>>,
        L: 'a,
        N: 'a,
    {
        let rules: Vec<&Rewrite<L, N>> = rules.into_iter().collect();
        let rule_table = Explain::make_rule_table(rules.as_slice());
        self.make_flat_explanation();
        let flat_explanation = self.flat_explanation.as_ref().unwrap();
        assert!(!flat_explanation[0].has_rewrite_forward());
        assert!(!flat_explanation[0].has_rewrite_backward());
        for i in 0..flat_explanation.len() - 1 {
            let current = &flat_explanation[i];
            let next = &flat_explanation[i + 1];

            let has_forward = next.has_rewrite_forward();
            let has_backward = next.has_rewrite_backward();
            assert!(has_forward ^ has_backward);

            if has_forward {
                assert!(self.check_rewrite_at(current, next, &rule_table, true));
            } else {
                assert!(self.check_rewrite_at(current, next, &rule_table, false));
            }
        }
    }

    fn check_rewrite_at<N: Analysis<L>>(
        &self,
        current: &FlatTerm<L>,
        next: &FlatTerm<L>,
        table: &HashMap<Symbol, &Rewrite<L, N>>,
        is_forward: bool,
    ) -> bool {
        if is_forward && next.forward_rule.is_some() {
            let rule_name = next.forward_rule.as_ref().unwrap();
            if let Some(rule) = table.get(rule_name) {
                Explanation::check_rewrite(current, next, rule)
            } else {
                // give up when the rule is not provided
                true
            }
        } else if !is_forward && next.backward_rule.is_some() {
            let rule_name = next.backward_rule.as_ref().unwrap();
            if let Some(rule) = table.get(rule_name) {
                Explanation::check_rewrite(next, current, rule)
            } else {
                true
            }
        } else {
            for (left, right) in current.children.iter().zip(next.children.iter()) {
                if !self.check_rewrite_at(left, right, table, is_forward) {
                    return false;
                }
            }
            true
        }
    }

    // if the rewrite is just patterns, then it can check it
    fn check_rewrite<'a, N: Analysis<L>>(
        current: &'a FlatTerm<L>,
        next: &'a FlatTerm<L>,
        rewrite: &Rewrite<L, N>,
    ) -> bool {
        if let Some(lhs) = rewrite.searcher.get_pattern_ast() {
            if let Some(rhs) = rewrite.applier.get_pattern_ast() {
                let rewritten = current.rewrite(lhs, rhs);
                if &rewritten != next {
                    return false;
                }
            }
        }
        true
    }
}

/// An explanation for a term and its equivalent children.
/// Each child is a proof transforming the initial child into the final child term.
/// The initial term is given by taking each first sub-term
/// in each [`child_proofs`](TreeTerm::child_proofs) recursively.
/// The final term is given by all of the final terms in each [`child_proofs`](TreeTerm::child_proofs).
///
/// If [`forward_rule`](TreeTerm::forward_rule) is provided, then this TreeTerm's initial term
/// can be derived from the previous
/// TreeTerm by applying the rule.
/// Similarly, if [`backward_rule`](TreeTerm::backward_rule) is provided,
/// then the previous TreeTerm's final term is given by applying the rule to this TreeTerm's initial term.
///
/// TreeTerms are flattened by first flattening [`child_proofs`](TreeTerm::child_proofs), then wrapping
/// the flattened proof with this TreeTerm's node.
#[derive(Debug, Clone)]
pub struct TreeTerm<L: Language> {
    /// A node representing this TreeTerm's operator. The children of the node should be ignored.
    pub node: L,
    /// A rule rewriting this TreeTerm's initial term back to the last TreeTerm's final term.
    pub backward_rule: Option<Symbol>,
    /// A rule rewriting the last TreeTerm's final term to this TreeTerm's initial term.
    pub forward_rule: Option<Symbol>,
    /// A list of child proofs, each transforming the initial term to the final term for that child.
    pub child_proofs: Vec<TreeExplanation<L>>,

    last: Id,
    current: Id,
}

impl<L: Language> TreeTerm<L> {
    /// Construct a new TreeTerm given its node and child_proofs.
    pub fn new(node: L, child_proofs: Vec<TreeExplanation<L>>) -> TreeTerm<L> {
        TreeTerm {
            node,
            backward_rule: None,
            forward_rule: None,
            child_proofs,
            current: Id::from(0),
            last: Id::from(0),
        }
    }

    fn flatten_proof(proof: &[Rc<TreeTerm<L>>]) -> FlatExplanation<L> {
        let mut flat_proof: FlatExplanation<L> = vec![];
        for tree in proof {
            let mut explanation = tree.flatten_explanation();

            if !flat_proof.is_empty()
                && !explanation[0].has_rewrite_forward()
                && !explanation[0].has_rewrite_backward()
            {
                let last = flat_proof.pop().unwrap();
                explanation[0].combine_rewrites(&last);
            }

            flat_proof.extend(explanation);
        }

        flat_proof
    }

    /// Get a FlatTerm representing the first term in this proof.
    pub fn get_initial_flat_term(&self) -> FlatTerm<L> {
        FlatTerm {
            node: self.node.clone(),
            backward_rule: self.backward_rule,
            forward_rule: self.forward_rule,
            children: self
                .child_proofs
                .iter()
                .map(|child_proof| child_proof[0].get_initial_flat_term())
                .collect(),
        }
    }

    /// Get a FlatTerm representing the final term in this proof.
    pub fn get_last_flat_term(&self) -> FlatTerm<L> {
        FlatTerm {
            node: self.node.clone(),
            backward_rule: self.backward_rule,
            forward_rule: self.forward_rule,
            children: self
                .child_proofs
                .iter()
                .map(|child_proof| child_proof[child_proof.len() - 1].get_last_flat_term())
                .collect(),
        }
    }

    /// Construct the [`FlatExplanation`] for this TreeTerm.
    pub fn flatten_explanation(&self) -> FlatExplanation<L> {
        let mut proof = vec![];
        let mut child_proofs = vec![];
        let mut representative_terms = vec![];
        for child_explanation in &self.child_proofs {
            let flat_proof = TreeTerm::flatten_proof(child_explanation);
            representative_terms.push(flat_proof[0].remove_rewrites());
            child_proofs.push(flat_proof);
        }

        proof.push(FlatTerm::new(
            self.node.clone(),
            representative_terms.clone(),
        ));

        for (i, child_proof) in child_proofs.iter().enumerate() {
            // replace first one to preserve the rule annotation
            proof.last_mut().unwrap().children[i] = child_proof[0].clone();

            for child in child_proof.iter().skip(1) {
                let mut children = vec![];
                for (j, rep_term) in representative_terms.iter().enumerate() {
                    if j == i {
                        children.push(child.clone());
                    } else {
                        children.push(rep_term.clone());
                    }
                }

                proof.push(FlatTerm::new(self.node.clone(), children));
            }
            representative_terms[i] = child_proof.last().unwrap().remove_rewrites();
        }

        proof[0].backward_rule = self.backward_rule;
        proof[0].forward_rule = self.forward_rule;

        proof
    }
}

/// A single term in an flattened explanation.
/// After the first term in a [`FlatExplanation`], each term
/// will be annotated with exactly one [`backward_rule`](FlatTerm::backward_rule) or one
/// [`forward_rule`](FlatTerm::forward_rule). This can appear in children [`FlatTerm`]s,
/// indicating that the child is being rewritten.
///
/// When [`forward_rule`](FlatTerm::forward_rule) is provided, the previous FlatTerm can be rewritten
/// to this FlatTerm by applying the rule.
/// When [`backward_rule`](FlatTerm::backward_rule) is provided, the previous FlatTerm is given by applying
/// the rule to this FlatTerm.
/// Rules are either the string of the name of the rule or the reason provided to
/// [`union_instantiations`](super::EGraph::union_instantiations).
///
#[derive(Debug, Clone, Eq)]
pub struct FlatTerm<L: Language> {
    /// The node representing this FlatTerm's operator.
    /// The children of the node should be ignored.
    pub node: L,
    /// A rule rewriting this FlatTerm back to the last FlatTerm.
    pub backward_rule: Option<Symbol>,
    /// A rule rewriting the last FlatTerm to this FlatTerm.
    pub forward_rule: Option<Symbol>,
    /// The children of this FlatTerm.
    pub children: FlatExplanation<L>,
}

impl<L: Language + Display + FromOp> Display for FlatTerm<L> {
    fn fmt(&self, f: &mut Formatter<'_>) -> fmt::Result {
        let s = self.get_sexp().to_string();
        write!(f, "{}", s)
    }
}

impl<L: Language> PartialEq for FlatTerm<L> {
    fn eq(&self, other: &FlatTerm<L>) -> bool {
        if !self.node.matches(&other.node) {
            return false;
        }

        for (child1, child2) in self.children.iter().zip(other.children.iter()) {
            if !child1.eq(child2) {
                return false;
            }
        }
        true
    }
}

impl<L: Language> FlatTerm<L> {
    /// Remove the rewrite annotation from this flatterm, if any.
    pub fn remove_rewrites(&self) -> FlatTerm<L> {
        FlatTerm::new(
            self.node.clone(),
            self.children
                .iter()
                .map(|child| child.remove_rewrites())
                .collect(),
        )
    }

    fn combine_rewrites(&mut self, other: &FlatTerm<L>) {
        if other.forward_rule.is_some() {
            assert!(self.forward_rule.is_none());
            self.forward_rule = other.forward_rule;
        }

        if other.backward_rule.is_some() {
            assert!(self.backward_rule.is_none());
            self.backward_rule = other.backward_rule;
        }

        for (left, right) in self.children.iter_mut().zip(other.children.iter()) {
            left.combine_rewrites(right);
        }
    }
}

impl<L: Language> Default for Explain<L> {
    fn default() -> Self {
        Self::new()
    }
}

impl<L: Language + Display + FromOp> FlatTerm<L> {
    /// Convert this FlatTerm to an S-expression.
    /// See [`get_flat_string`](Explanation::get_flat_string) for the format of these expressions.
    pub fn get_string(&self) -> String {
        self.get_sexp().to_string()
    }

    fn get_sexp(&self) -> Sexp {
        let op = Sexp::String(self.node.to_string());
        let mut expr = if self.node.is_leaf() {
            op
        } else {
            let mut vec = vec![op];
            for child in &self.children {
                vec.push(child.get_sexp());
            }
            Sexp::List(vec)
        };

        if let Some(rule_name) = &self.backward_rule {
            expr = Sexp::List(vec![
                Sexp::String("Rewrite<=".to_string()),
                Sexp::String((*rule_name).to_string()),
                expr,
            ]);
        }

        if let Some(rule_name) = &self.forward_rule {
            expr = Sexp::List(vec![
                Sexp::String("Rewrite=>".to_string()),
                Sexp::String((*rule_name).to_string()),
                expr,
            ]);
        }

        expr
    }

    /// Convert this FlatTerm to a RecExpr.
    pub fn get_recexpr(&self) -> RecExpr<L> {
        self.remove_rewrites().to_string().parse().unwrap()
    }
}

impl<L: Language + Display + FromOp> Display for TreeTerm<L> {
    fn fmt(&self, f: &mut Formatter<'_>) -> fmt::Result {
        let mut buf = String::new();
        let width = 80;
        pretty_print(&mut buf, &self.get_sexp(), width, 1).unwrap();
        write!(f, "{}", buf)
    }
}

impl<L: Language + Display + FromOp> TreeTerm<L> {
<<<<<<< HEAD
    /// Convert this TreeTerm to an S-expression.
    /// See [`get_sexp`](Explanation::get_sexp) for the format of these expressions.
    pub fn get_sexp(&self) -> Sexp {
=======
    fn get_sexp(&self) -> Sexp {
>>>>>>> f6e837a1
        self.get_sexp_with_bindings(&Default::default())
    }

    fn get_sexp_with_bindings(&self, bindings: &HashMap<*const TreeTerm<L>, Sexp>) -> Sexp {
        let op = Sexp::String(self.node.to_string());
        let mut expr = if self.node.is_leaf() {
            op
        } else {
            let mut vec = vec![op];
            for child in &self.child_proofs {
                assert!(!child.is_empty());
                if child.len() == 1 {
                    if let Some(existing) = bindings.get(&(&*child[0] as *const TreeTerm<L>)) {
                        vec.push(existing.clone());
                    } else {
                        vec.push(child[0].get_sexp_with_bindings(bindings));
                    }
                } else {
                    let mut child_expressions = vec![Sexp::String("Explanation".to_string())];
                    for child_explanation in child.iter() {
                        if let Some(existing) =
                            bindings.get(&(&**child_explanation as *const TreeTerm<L>))
                        {
                            child_expressions.push(existing.clone());
                        } else {
                            child_expressions
                                .push(child_explanation.get_sexp_with_bindings(bindings));
                        }
                    }
                    vec.push(Sexp::List(child_expressions));
                }
            }
            Sexp::List(vec)
        };

        if let Some(rule_name) = &self.backward_rule {
            expr = Sexp::List(vec![
                Sexp::String("Rewrite<=".to_string()),
                Sexp::String((*rule_name).to_string()),
                expr,
            ]);
        }

        if let Some(rule_name) = &self.forward_rule {
            expr = Sexp::List(vec![
                Sexp::String("Rewrite=>".to_string()),
                Sexp::String((*rule_name).to_string()),
                expr,
            ]);
        }

        expr
    }
}

impl<L: Language> FlatTerm<L> {
    /// Construct a new FlatTerm given a node and its children.
    pub fn new(node: L, children: FlatExplanation<L>) -> FlatTerm<L> {
        FlatTerm {
            node,
            backward_rule: None,
            forward_rule: None,
            children,
        }
    }

    /// Rewrite the FlatTerm by matching the lhs and substituting the rhs.
    /// The lhs must be guaranteed to match.
    pub fn rewrite(&self, lhs: &PatternAst<L>, rhs: &PatternAst<L>) -> FlatTerm<L> {
        let lhs_nodes = lhs.as_ref();
        let rhs_nodes = rhs.as_ref();
        let mut bindings = Default::default();
        self.make_bindings(lhs_nodes, lhs_nodes.len() - 1, &mut bindings);
        FlatTerm::from_pattern(rhs_nodes, rhs_nodes.len() - 1, &bindings)
    }

    /// Checks if this term or any child has a [`forward_rule`](FlatTerm::forward_rule).
    pub fn has_rewrite_forward(&self) -> bool {
        self.forward_rule.is_some()
            || self
                .children
                .iter()
                .any(|child| child.has_rewrite_forward())
    }

    /// Checks if this term or any child has a [`backward_rule`](FlatTerm::backward_rule).
    pub fn has_rewrite_backward(&self) -> bool {
        self.backward_rule.is_some()
            || self
                .children
                .iter()
                .any(|child| child.has_rewrite_backward())
    }

    fn from_pattern(
        pattern: &[ENodeOrVar<L>],
        location: usize,
        bindings: &HashMap<Var, &FlatTerm<L>>,
    ) -> FlatTerm<L> {
        match &pattern[location] {
            ENodeOrVar::Var(var) => (*bindings.get(var).unwrap()).clone(),
            ENodeOrVar::ENode(node) => {
                let children = node.fold(vec![], |mut acc, child| {
                    acc.push(FlatTerm::from_pattern(
                        pattern,
                        usize::from(child),
                        bindings,
                    ));
                    acc
                });
                FlatTerm::new(node.clone(), children)
            }
        }
    }

    fn make_bindings<'a>(
        &'a self,
        pattern: &[ENodeOrVar<L>],
        location: usize,
        bindings: &mut HashMap<Var, &'a FlatTerm<L>>,
    ) {
        match &pattern[location] {
            ENodeOrVar::Var(var) => {
                if let Some(existing) = bindings.get(var) {
                    if existing != &self {
                        panic!(
                            "Invalid proof: binding for variable {:?} does not match between {:?} \n and \n {:?}",
                            var, existing, self);
                    }
                } else {
                    bindings.insert(*var, self);
                }
            }
            ENodeOrVar::ENode(node) => {
                // The node must match the rewrite or the proof is invalid.
                assert!(node.matches(&self.node));
                let mut counter = 0;
                node.for_each(|child| {
                    self.children[counter].make_bindings(pattern, usize::from(child), bindings);
                    counter += 1;
                });
            }
        }
    }
}

// Make sure to use push_increase instead of push when using priority queue
#[derive(Copy, Clone, Eq, PartialEq)]
struct HeapState<I> {
    cost: usize,
    item: I,
}
// The priority queue depends on `Ord`.
// Explicitly implement the trait so the queue becomes a min-heap
// instead of a max-heap.
impl<I: Eq + PartialEq> Ord for HeapState<I> {
    fn cmp(&self, other: &Self) -> Ordering {
        // Notice that the we flip the ordering on costs.
        // In case of a tie we compare positions - this step is necessary
        // to make implementations of `PartialEq` and `Ord` consistent.
        other
            .cost
            .cmp(&self.cost)
            .then_with(|| self.cost.cmp(&other.cost))
    }
}

// `PartialOrd` needs to be implemented as well.
impl<I: Eq + PartialEq> PartialOrd for HeapState<I> {
    fn partial_cmp(&self, other: &Self) -> Option<Ordering> {
        Some(self.cmp(other))
    }
}

impl<L: Language> Explain<L> {
    fn node_to_explanation(
        &self,
        node_id: Id,
        cache: &mut NodeExplanationCache<L>,
    ) -> Rc<TreeTerm<L>> {
        if let Some(existing) = cache.get(&node_id) {
            existing.clone()
        } else {
            let node = self.explainfind[usize::from(node_id)].node.clone();
            let children = node.fold(vec![], |mut sofar, child| {
                sofar.push(vec![self.node_to_explanation(child, cache)]);
                sofar
            });
            let res = Rc::new(TreeTerm::new(node, children));
            cache.insert(node_id, res.clone());
            res
        }
    }

    pub(crate) fn node_to_recexpr(&self, node_id: Id) -> RecExpr<L> {
        let mut res = Default::default();
        let mut cache = Default::default();
        self.node_to_recexpr_internal(&mut res, node_id, &mut cache);
        res
    }

    fn node_to_recexpr_internal(
        &self,
        res: &mut RecExpr<L>,
        node_id: Id,
        cache: &mut HashMap<Id, Id>,
    ) {
        let new_node = self.explainfind[usize::from(node_id)]
            .node
            .clone()
            .map_children(|child| {
                if let Some(existing) = cache.get(&child) {
                    *existing
                } else {
                    self.node_to_recexpr_internal(res, child, cache);
                    Id::from(res.as_ref().len() - 1)
                }
            });
        res.add(new_node);
    }

<<<<<<< HEAD
    pub(crate) fn node_to_pattern(
        &self,
        node_id: Id,
        substitutions: &HashMap<Id, Id>,
    ) -> (Pattern<L>, Subst) {
        let mut res = Default::default();
        let mut subst = Default::default();
        let mut cache = Default::default();
        self.node_to_pattern_internal(&mut res, node_id, substitutions, &mut subst, &mut cache);
        (Pattern::new(res), subst)
    }

    fn node_to_pattern_internal(
        &self,
        res: &mut PatternAst<L>,
        node_id: Id,
        var_substitutions: &HashMap<Id, Id>,
        subst: &mut Subst,
        cache: &mut HashMap<Id, Id>,
    ) {
        if let Some(existing) = var_substitutions.get(&node_id) {
            let var = format!("?{}", node_id).parse().unwrap();
            res.add(ENodeOrVar::Var(var));
            subst.insert(var, *existing);
        } else {
            let new_node = self.explainfind[usize::from(node_id)]
                .node
                .clone()
                .map_children(|child| {
                    if let Some(existing) = cache.get(&child) {
                        *existing
                    } else {
                        self.node_to_pattern_internal(res, child, var_substitutions, subst, cache);
                        Id::from(res.as_ref().len() - 1)
                    }
                });
            res.add(ENodeOrVar::ENode(new_node));
        }
    }

=======
>>>>>>> f6e837a1
    fn node_to_flat_explanation(&self, node_id: Id) -> FlatTerm<L> {
        let node = self.explainfind[usize::from(node_id)].node.clone();
        let children = node.fold(vec![], |mut sofar, child| {
            sofar.push(self.node_to_flat_explanation(child));
            sofar
        });
        FlatTerm::new(node, children)
    }

    fn make_rule_table<'a, N: Analysis<L>>(
        rules: &[&'a Rewrite<L, N>],
    ) -> HashMap<Symbol, &'a Rewrite<L, N>> {
        let mut table: HashMap<Symbol, &'a Rewrite<L, N>> = Default::default();
        for r in rules {
            table.insert(r.name, r);
        }
        table
    }

    pub fn check_each_explain<N: Analysis<L>>(&self, rules: &[&Rewrite<L, N>]) -> bool {
        let rule_table = Explain::make_rule_table(rules);
        for i in 0..self.explainfind.len() {
            let explain_node = &self.explainfind[i];

            // check that explanation reasons never form a cycle
            let mut existance = i;
            let mut seen_existance: HashSet<usize> = Default::default();
            loop {
                seen_existance.insert(existance);
                let next = usize::from(self.explainfind[existance].existance_node);
                if existance == next {
                    break;
                }
                existance = next;
                if seen_existance.contains(&existance) {
                    panic!("Cycle in existance!");
                }
            }

            if explain_node.parent_connection.next != Id::from(i) {
                let mut current_explanation = self.node_to_flat_explanation(Id::from(i));
                let mut next_explanation =
                    self.node_to_flat_explanation(explain_node.parent_connection.next);
                if let Justification::Rule(rule_name) =
                    &explain_node.parent_connection.justification
                {
                    if let Some(rule) = rule_table.get(rule_name) {
                        if !explain_node.parent_connection.is_rewrite_forward {
                            std::mem::swap(&mut current_explanation, &mut next_explanation);
                        }
                        if !Explanation::check_rewrite(
                            &current_explanation,
                            &next_explanation,
                            rule,
                        ) {
                            return false;
                        }
                    }
                }
            }
        }
        true
    }

    pub fn new() -> Self {
        Explain {
            explainfind: vec![],
            uncanon_memo: Default::default(),
            shortest_explanation_memo: Default::default(),
            optimize_explanation_lengths: true,
        }
    }

    pub(crate) fn set_existance_reason(&mut self, node: Id, existance_node: Id) {
        self.explainfind[usize::from(node)].existance_node = existance_node;
    }

    pub(crate) fn add(&mut self, node: L, set: Id, existance_node: Id) -> Id {
        assert_eq!(self.explainfind.len(), usize::from(set));
        self.uncanon_memo.insert(node.clone(), set);
        self.explainfind.push(ExplainNode {
            node,
            neighbors: vec![],
            parent_connection: Connection {
                justification: Justification::Congruence,
                is_rewrite_forward: false,
                next: set,
                current: set,
            },
            existance_node,
        });
        set
    }

    // reverse edges recursively to make this node the leader
    fn make_leader(&mut self, node: Id) {
        let next = self.explainfind[usize::from(node)].parent_connection.next;
        if next != node {
            self.make_leader(next);
            let node_connection = &self.explainfind[usize::from(node)].parent_connection;
            let pconnection = Connection {
                justification: node_connection.justification.clone(),
                is_rewrite_forward: !node_connection.is_rewrite_forward,
                next: node,
                current: next,
            };
            self.explainfind[usize::from(next)].parent_connection = pconnection;
        }
    }

    pub(crate) fn alternate_rewrite(&mut self, node1: Id, node2: Id, justification: Justification) {
        if node1 == node2 {
            return;
        }
        if let Some((cost, _)) = self.shortest_explanation_memo.get(&(node1, node2)) {
            if cost <= &1 {
                return;
            }
        }

        let lconnection = Connection {
            justification: justification.clone(),
            is_rewrite_forward: true,
            next: node2,
            current: node1,
        };

        let rconnection = Connection {
            justification,
            is_rewrite_forward: false,
            next: node1,
            current: node2,
        };

        self.explainfind[usize::from(node1)]
            .neighbors
            .push(lconnection);
        self.explainfind[usize::from(node2)]
            .neighbors
            .push(rconnection);
        self.shortest_explanation_memo
            .insert((node1, node2), (1, node2));
        self.shortest_explanation_memo
            .insert((node2, node1), (1, node1));
    }

    pub(crate) fn union(
        &mut self,
        node1: Id,
        node2: Id,
        justification: Justification,
        new_rhs: bool,
    ) {
        if let Justification::Congruence = justification {
            assert!(self.explainfind[usize::from(node1)]
                .node
                .matches(&self.explainfind[usize::from(node2)].node));
        }
        if new_rhs {
            self.set_existance_reason(node2, node1)
        }

        self.make_leader(node1);
        self.explainfind[usize::from(node1)].parent_connection.next = node2;

        if let Justification::Rule(_) = justification {
            self.shortest_explanation_memo
                .insert((node1, node2), (1, node2));
            self.shortest_explanation_memo
                .insert((node2, node1), (1, node1));
        }

        let pconnection = Connection {
            justification: justification.clone(),
            is_rewrite_forward: true,
            next: node2,
            current: node1,
        };
        let other_pconnection = Connection {
            justification,
            is_rewrite_forward: false,
            next: node1,
            current: node2,
        };
        self.explainfind[usize::from(node1)]
            .neighbors
            .push(pconnection.clone());
        self.explainfind[usize::from(node2)]
            .neighbors
            .push(other_pconnection);
        self.explainfind[usize::from(node1)].parent_connection = pconnection;
<<<<<<< HEAD
    }

    pub(crate) fn get_union_equalities(&self) -> UnionEqualities {
        let mut equalities = vec![];
        for node in &self.explainfind {
            for neighbor in &node.neighbors {
                if neighbor.is_rewrite_forward {
                    if let Justification::Rule(r) = neighbor.justification {
                        equalities.push((neighbor.current, neighbor.next, r));
                    }
                }
            }
        }
        equalities
    }

    pub(crate) fn populate_enodes<N: Analysis<L>>(&self, mut egraph: EGraph<L, N>) -> EGraph<L, N> {
        for i in 0..self.explainfind.len() {
            let node = &self.explainfind[i];
            egraph.add(node.node.clone());
        }

        egraph
    }

=======
    }

    pub(crate) fn populate_enodes<N: Analysis<L>>(&self, mut egraph: EGraph<L, N>) -> EGraph<L, N> {
        for i in 0..self.explainfind.len() {
            let node = &self.explainfind[i];
            egraph.add(node.node.clone());
        }

        egraph
    }

>>>>>>> f6e837a1
    pub(crate) fn explain_equivalence<N: Analysis<L>>(
        &mut self,
        left: Id,
        right: Id,
        unionfind: &mut UnionFind,
        classes: &HashMap<Id, EClass<L, N::Data>>,
    ) -> Explanation<L> {
        if self.optimize_explanation_lengths {
            self.calculate_shortest_explanations::<N>(left, right, classes, unionfind);
        }

        let mut cache = Default::default();
        let mut enode_cache = Default::default();
        Explanation::new(self.explain_enodes(left, right, &mut cache, &mut enode_cache, false))
    }

    pub(crate) fn explain_existance(&mut self, left: Id) -> Explanation<L> {
        let mut cache = Default::default();
        let mut enode_cache = Default::default();
        Explanation::new(self.explain_enode_existance(
            left,
            self.node_to_explanation(left, &mut enode_cache),
            &mut cache,
            &mut enode_cache,
        ))
    }

    fn common_ancestor(&self, mut left: Id, mut right: Id) -> Id {
        let mut seen_left: HashSet<Id> = Default::default();
        let mut seen_right: HashSet<Id> = Default::default();
        loop {
            seen_left.insert(left);
            if seen_right.contains(&left) {
                return left;
            }

            seen_right.insert(right);
            if seen_left.contains(&right) {
                return right;
            }

            let next_left = self.explainfind[usize::from(left)].parent_connection.next;
            let next_right = self.explainfind[usize::from(right)].parent_connection.next;
            assert!(next_left != left || next_right != right);
            left = next_left;
            right = next_right;
        }
    }

    fn get_connections(&self, mut node: Id, ancestor: Id) -> Vec<Connection> {
        if node == ancestor {
            return vec![];
        }

        let mut nodes = vec![];
        loop {
            let next = self.explainfind[usize::from(node)].parent_connection.next;
            nodes.push(
                self.explainfind[usize::from(node)]
                    .parent_connection
                    .clone(),
            );
            if next == ancestor {
                return nodes;
            }
            assert!(next != node);
            node = next;
        }
    }

    fn get_path_unoptimized(&self, left: Id, right: Id) -> (Vec<Connection>, Vec<Connection>) {
        let ancestor = self.common_ancestor(left, right);
        let left_connections = self.get_connections(left, ancestor);
        let right_connections = self.get_connections(right, ancestor);
        (left_connections, right_connections)
    }

    fn get_neighbor(&self, current: Id, next: Id) -> Connection {
        for neighbor in &self.explainfind[usize::from(current)].neighbors {
            if neighbor.next == next {
                if let Justification::Rule(_) = neighbor.justification {
                    return neighbor.clone();
                }
            }
        }
        Connection {
            justification: Justification::Congruence,
            current,
            next,
            is_rewrite_forward: true,
        }
    }

    fn get_path(&self, mut left: Id, right: Id) -> (Vec<Connection>, Vec<Connection>) {
        let mut left_connections = vec![];
        loop {
            if left == right {
                return (left_connections, vec![]);
            }
            if let Some((_, next)) = self.shortest_explanation_memo.get(&(left, right)) {
                left_connections.push(self.get_neighbor(left, *next));
                left = *next;
            } else {
                break;
            }
        }

        let (restleft, right_connections) = self.get_path_unoptimized(left, right);
        left_connections.extend(restleft);
        (left_connections, right_connections)
    }

    fn explain_enode_existance(
        &self,
        node: Id,
        rest_of_proof: Rc<TreeTerm<L>>,
        cache: &mut ExplainCache<L>,
        enode_cache: &mut NodeExplanationCache<L>,
    ) -> TreeExplanation<L> {
        let graphnode = &self.explainfind[usize::from(node)];
        let existance = graphnode.existance_node;
        let existance_node = &self.explainfind[usize::from(existance)];
        // case 1)
        if existance == node {
            return vec![self.node_to_explanation(node, enode_cache), rest_of_proof];
        }

        // case 2)
        if graphnode.parent_connection.next == existance
            || existance_node.parent_connection.next == node
        {
            let mut connection = graphnode.parent_connection.clone();

            if graphnode.parent_connection.next == existance {
                connection.is_rewrite_forward = !connection.is_rewrite_forward;
                std::mem::swap(&mut connection.next, &mut connection.current);
            }
            return self.explain_enode_existance(
                existance,
                self.explain_adjacent(connection, cache, enode_cache, false),
                cache,
                enode_cache,
            );
        }

        // case 3)
        let mut new_rest_of_proof = (*self.node_to_explanation(existance, enode_cache)).clone();
        let mut index_of_child = 0;
        let mut found = false;
        existance_node.node.for_each(|child| {
            if found {
                return;
            }
            if child == node {
                found = true;
            } else {
                index_of_child += 1;
            }
        });
        assert!(found);
        new_rest_of_proof.child_proofs[index_of_child].push(rest_of_proof);

        self.explain_enode_existance(existance, Rc::new(new_rest_of_proof), cache, enode_cache)
    }

    fn explain_enodes(
        &self,
        left: Id,
        right: Id,
        cache: &mut ExplainCache<L>,
        node_explanation_cache: &mut NodeExplanationCache<L>,
        use_unoptimized: bool,
    ) -> TreeExplanation<L> {
        let mut proof = vec![self.node_to_explanation(left, node_explanation_cache)];

        let (left_connections, right_connections) = if use_unoptimized {
            self.get_path_unoptimized(left, right)
        } else {
            self.get_path(left, right)
        };

        for (i, connection) in left_connections
            .iter()
            .chain(right_connections.iter().rev())
            .enumerate()
        {
            let mut connection = connection.clone();
            if i >= left_connections.len() {
                connection.is_rewrite_forward = !connection.is_rewrite_forward;
                std::mem::swap(&mut connection.next, &mut connection.current);
            }

            proof.push(self.explain_adjacent(
                connection,
                cache,
                node_explanation_cache,
                use_unoptimized,
            ));
        }
        proof
    }

    fn explain_adjacent(
        &self,
        connection: Connection,
        cache: &mut ExplainCache<L>,
        node_explanation_cache: &mut NodeExplanationCache<L>,
        use_unoptimized: bool,
    ) -> Rc<TreeTerm<L>> {
        let fingerprint = (connection.current, connection.next);

        if let Some(answer) = cache.get(&fingerprint) {
            return answer.clone();
        }

        let term = match connection.justification {
            Justification::Rule(name) => {
                let mut rewritten =
                    (*self.node_to_explanation(connection.next, node_explanation_cache)).clone();
                if connection.is_rewrite_forward {
                    rewritten.forward_rule = Some(name);
                } else {
                    rewritten.backward_rule = Some(name);
                }

                rewritten.current = connection.next;
                rewritten.last = connection.current;

                Rc::new(rewritten)
            }
            Justification::Congruence => {
                // add the children proofs to the last explanation
                let current_node = &self.explainfind[usize::from(connection.current)].node;
                let next_node = &self.explainfind[usize::from(connection.next)].node;
                assert!(current_node.matches(next_node));
                let mut subproofs = vec![];

                for (left_child, right_child) in current_node
                    .children()
                    .iter()
                    .zip(next_node.children().iter())
                {
                    subproofs.push(self.explain_enodes(
                        *left_child,
                        *right_child,
                        cache,
                        node_explanation_cache,
                        use_unoptimized,
                    ));
                }
                Rc::new(TreeTerm::new(current_node.clone(), subproofs))
            }
        };

        cache.insert(fingerprint, term.clone());

        term
    }

    fn find_all_enodes(&self, eclass: Id) -> HashSet<Id> {
        let mut enodes = HashSet::default();
        let mut todo = vec![eclass];

        while !todo.is_empty() {
            let current = todo.pop().unwrap();
            if enodes.insert(current) {
                for neighbor in &self.explainfind[usize::from(current)].neighbors {
                    todo.push(neighbor.next);
                }
            }
        }
        enodes
    }

    fn add_tree_depths(&self, node: Id, depths: &mut HashMap<Id, usize>) -> usize {
        if depths.get(&node).is_none() {
            let parent = self.parent(node);
            let depth = if parent == node {
                0
            } else {
                self.add_tree_depths(parent, depths) + 1
            };
            depths.insert(node, depth);
        }
        return *depths.get(&node).unwrap();
    }

    fn calculate_tree_depths(&self) -> HashMap<Id, usize> {
        let mut depths = HashMap::default();
        for i in 0..self.explainfind.len() {
            self.add_tree_depths(Id::from(i), &mut depths);
        }
        depths
    }

    fn replace_distance(&mut self, current: Id, next: Id, right: Id, distance: usize) {
        self.shortest_explanation_memo
            .insert((current, right), (distance, next));
    }

    fn populate_path_length(
        &mut self,
        right: Id,
        left_connections: &[Connection],
        distance_memo: &mut DistanceMemo,
        target_cost: usize,
    ) {
        self.shortest_explanation_memo
            .insert((right, right), (0, right));
        let mut last_cost = 0;
        for connection in left_connections.iter().rev() {
            let next = connection.next;
            let current = connection.current;
            let next_cost = self
                .shortest_explanation_memo
                .get(&(next, right))
                .unwrap()
                .0;
            let dist = self.connection_distance(connection, distance_memo);
            last_cost = dist + next_cost;
            self.replace_distance(current, next, right, next_cost + dist);
        }
        assert!(last_cost <= target_cost);
    }

    fn distance_between(&mut self, left: Id, right: Id, distance_memo: &mut DistanceMemo) -> usize {
        if left == right {
            return 0;
        }
        let ancestor = if let Some(a) = distance_memo.common_ancestor.get(&(left, right)) {
            *a
        } else {
            // fall back on calculating ancestor for top-level query (not from congruence)
            self.common_ancestor(left, right)
        };
        // calculate edges until you are past the ancestor
        self.calculate_parent_distance(left, ancestor, distance_memo);
        self.calculate_parent_distance(right, ancestor, distance_memo);

        // now all three share an ancestor
        let a = self.calculate_parent_distance(ancestor, Id::from(usize::MAX), distance_memo);
        let b = self.calculate_parent_distance(left, Id::from(usize::MAX), distance_memo);
        let c = self.calculate_parent_distance(right, Id::from(usize::MAX), distance_memo);

        assert!(
            distance_memo.parent_distance[usize::from(ancestor)].0
                == distance_memo.parent_distance[usize::from(left)].0
        );
        assert!(
            distance_memo.parent_distance[usize::from(ancestor)].0
                == distance_memo.parent_distance[usize::from(right)].0
        );

        // calculate distance to find upper bound
<<<<<<< HEAD
        b.checked_add(c)
            .unwrap_or_else(|| panic!("overflow in proof size calculation!"))
            .checked_sub(
                a.checked_mul(2)
                    .unwrap_or_else(|| panic!("overflow in proof size calculation!")),
            )
            .unwrap_or_else(|| panic!("common ancestor distance was too large!"))
=======
        match b.checked_add(c) {
            Some(added) => added
                .checked_sub(a.checked_mul(2).unwrap_or(0))
                .unwrap_or(usize::MAX),
            None => usize::MAX,
        }
>>>>>>> f6e837a1

        //assert_eq!(dist+1, Explanation::new(self.explain_enodes(left, right, &mut Default::default())).make_flat_explanation().len());
    }

<<<<<<< HEAD
    // TODO use bigint, this overflows easily
=======
>>>>>>> f6e837a1
    fn congruence_distance(
        &mut self,
        current: Id,
        next: Id,
        distance_memo: &mut DistanceMemo,
    ) -> usize {
        let current_node = self.explainfind[usize::from(current)].node.clone();
        let next_node = self.explainfind[usize::from(next)].node.clone();
        let mut cost: usize = 0;
        for (left_child, right_child) in current_node
            .children()
            .iter()
            .zip(next_node.children().iter())
        {
<<<<<<< HEAD
            cost = cost
                .checked_add(self.distance_between(*left_child, *right_child, distance_memo))
                .unwrap();
=======
            cost = cost.saturating_add(self.distance_between(
                *left_child,
                *right_child,
                distance_memo,
            ));
>>>>>>> f6e837a1
        }
        cost
    }

    fn connection_distance(
        &mut self,
        connection: &Connection,
        distance_memo: &mut DistanceMemo,
    ) -> usize {
        match connection.justification {
            Justification::Congruence => {
                self.congruence_distance(connection.current, connection.next, distance_memo)
            }
            Justification::Rule(_) => 1,
        }
    }

    fn calculate_parent_distance(
        &mut self,
        enode: Id,
        ancestor: Id,
        distance_memo: &mut DistanceMemo,
    ) -> usize {
        loop {
            let parent = distance_memo.parent_distance[usize::from(enode)].0;
            let dist = distance_memo.parent_distance[usize::from(enode)].1;
            if self.parent(parent) == parent {
                break;
            }

            let parent_parent = distance_memo.parent_distance[usize::from(parent)].0;
            if parent_parent != parent {
                let new_dist = dist + distance_memo.parent_distance[usize::from(parent)].1;
                distance_memo.parent_distance[usize::from(enode)] = (parent_parent, new_dist);
            } else {
                if ancestor == Id::from(usize::MAX) {
                    break;
                }
                if distance_memo.tree_depth.get(&parent).unwrap()
                    <= distance_memo.tree_depth.get(&ancestor).unwrap()
                {
                    break;
                }

                // find the length of one parent connection
                let connection = &self.explainfind[usize::from(parent)].parent_connection;
                let current = connection.current;
                let next = connection.next;
                let cost = match connection.justification {
                    Justification::Congruence => {
                        self.congruence_distance(current, next, distance_memo)
                    }
                    Justification::Rule(_) => 1,
                };
                distance_memo.parent_distance[usize::from(parent)] = (self.parent(parent), cost);
            }
        }

        //assert_eq!(distance_memo.parent_distance[usize::from(enode)].1+1,
        //Explanation::new(self.explain_enodes(enode, distance_memo.parent_distance[usize::from(enode)].0, &mut Default::default())).make_flat_explanation().len());

        distance_memo.parent_distance[usize::from(enode)].1
    }

    fn find_congruence_neighbors<N: Analysis<L>>(
        &self,
        classes: &HashMap<Id, EClass<L, N::Data>>,
        congruence_neighbors: &mut [Vec<Id>],
        unionfind: &UnionFind,
    ) {
        let mut counter = 0;
        // add the normal congruence edges first
        for node in &self.explainfind {
            if let Justification::Congruence = node.parent_connection.justification {
                let current = node.parent_connection.current;
                let next = node.parent_connection.next;
                congruence_neighbors[usize::from(current)].push(next);
                congruence_neighbors[usize::from(next)].push(current);
                counter += 1;
            }
        }

        'outer: for eclass in classes.keys() {
            let enodes = self.find_all_enodes(*eclass);
            // find all congruence nodes
            let mut cannon_enodes: HashMap<L, Vec<Id>> = Default::default();
            for enode in &enodes {
                let cannon = self.explainfind[usize::from(*enode)]
                    .node
                    .clone()
                    .map_children(|child| unionfind.find(child));
                if let Some(others) = cannon_enodes.get_mut(&cannon) {
                    for other in others.iter() {
                        congruence_neighbors[usize::from(*enode)].push(*other);
                        congruence_neighbors[usize::from(*other)].push(*enode);
                    }
                    counter += 1;
                    others.push(*enode);
                } else {
                    counter += 1;
                    cannon_enodes.insert(cannon, vec![*enode]);
                }
                // Don't find every congruence edge because that could be n^2 edges
                if counter > CONGRUENCE_LIMIT * self.explainfind.len() {
                    break 'outer;
                }
            }
        }
    }

    pub fn get_num_congr<N: Analysis<L>>(
        &self,
        classes: &HashMap<Id, EClass<L, N::Data>>,
        unionfind: &UnionFind,
    ) -> usize {
        let mut congruence_neighbors = vec![vec![]; self.explainfind.len()];
        self.find_congruence_neighbors::<N>(classes, &mut congruence_neighbors, unionfind);
        let mut count = 0;
        for v in congruence_neighbors {
            count += v.len();
        }

        count / 2
    }

    pub fn get_num_nodes(&self) -> usize {
        self.explainfind.len()
    }

    fn shortest_path_modulo_congruence(
        &mut self,
        start: Id,
        end: Id,
        congruence_neighbors: &[Vec<Id>],
        distance_memo: &mut DistanceMemo,
    ) -> Option<(Vec<Connection>, Vec<Connection>)> {
        let mut todo = BinaryHeap::new();
        todo.push(HeapState {
            cost: 0,
            item: Connection {
                current: start,
                next: start,
                justification: Justification::Congruence,
                is_rewrite_forward: true,
            },
        });

        let mut last = HashMap::default();
        let mut path_cost = HashMap::default();

        'outer: loop {
            if todo.is_empty() {
                break 'outer;
            }
            let state = todo.pop().unwrap();
            let connection = state.item;
            let cost_so_far = state.cost;
            let current = connection.next;

            if last.get(&current).is_some() {
                continue 'outer;
            } else {
                last.insert(current, connection);
                path_cost.insert(current, cost_so_far);
            }

            if current == end {
                break;
            }

            for neighbor in &self.explainfind[usize::from(current)].neighbors {
                if let Justification::Rule(_) = neighbor.justification {
<<<<<<< HEAD
                    let neighbor_cost = cost_so_far.checked_add(1).unwrap();
=======
                    let neighbor_cost = cost_so_far.saturating_add(1);
>>>>>>> f6e837a1
                    todo.push(HeapState {
                        item: neighbor.clone(),
                        cost: neighbor_cost,
                    });
                }
            }

            for other in congruence_neighbors[usize::from(current)].iter() {
                let next = other;
                let distance = self.congruence_distance(current, *next, distance_memo);
                let next_cost = cost_so_far + distance;
                todo.push(HeapState {
                    item: Connection {
                        current,
                        next: *next,
                        justification: Justification::Congruence,
                        is_rewrite_forward: true,
                    },
                    cost: next_cost,
                });
            }
        }

        let total_cost = path_cost.get(&end);

        let left_connections;
        let mut right_connections = vec![];

        // assert that we found a path better than the normal one
        let dist = self.distance_between(start, end, distance_memo);
        if *total_cost.unwrap() > dist {
            panic!(
                "Found cost greater than baseline {} vs {}",
                total_cost.unwrap(),
                dist
            );
        }
        if *total_cost.unwrap() == self.distance_between(start, end, distance_memo) {
            let (a_left_connections, a_right_connections) = self.get_path_unoptimized(start, end);
            left_connections = a_left_connections;
            right_connections = a_right_connections;
        } else {
            let mut current = end;
            let mut connections = vec![];
            while current != start {
                let prev = last.get(&current);
                if let Some(prev_connection) = prev {
                    connections.push(prev_connection.clone());
                    current = prev_connection.current;
                } else {
                    break;
                }
            }
            connections.reverse();
            self.populate_path_length(
                end,
                &connections,
                distance_memo,
                *path_cost.get(&end).unwrap(),
            );
            left_connections = connections;
        }

        Some((left_connections, right_connections))
    }

    fn greedy_short_explanations(
        &mut self,
        start: Id,
        end: Id,
        congruence_neighbors: &[Vec<Id>],
        distance_memo: &mut DistanceMemo,
        mut fuel: usize,
    ) {
        let mut todo_congruence = VecDeque::new();
        todo_congruence.push_back((start, end));

        while !todo_congruence.is_empty() {
            let (start, end) = todo_congruence.pop_front().unwrap();
            let eclass_size = self.find_all_enodes(start).len();
            if fuel < eclass_size {
                continue;
            }
            fuel -= eclass_size;

            let (left_connections, right_connections) = self
                .shortest_path_modulo_congruence(start, end, congruence_neighbors, distance_memo)
                .unwrap();

            //assert!(Explanation::new(self.explain_enodes(start, end, &mut Default::default())).make_flat_explanation().len()-1 <= total_cost);

            for (i, connection) in left_connections
                .iter()
                .chain(right_connections.iter().rev())
                .enumerate()
            {
                let mut next = connection.next;
                let mut current = connection.current;
                if i >= left_connections.len() {
                    std::mem::swap(&mut next, &mut current);
                }
                if let Justification::Congruence = connection.justification {
                    let current_node = self.explainfind[usize::from(current)].node.clone();
                    let next_node = self.explainfind[usize::from(next)].node.clone();
                    for (left_child, right_child) in current_node
                        .children()
                        .iter()
                        .zip(next_node.children().iter())
                    {
                        todo_congruence.push_back((*left_child, *right_child));
                    }
                }
            }
        }
    }

    #[allow(clippy::too_many_arguments)]
    fn tarjan_ocla(
        &self,
        enode: Id,
        children: &HashMap<Id, Vec<Id>>,
        common_ancestor_queries: &HashMap<Id, Vec<Id>>,
        black_set: &mut HashSet<Id>,
        unionfind: &mut UnionFind,
        ancestor: &mut Vec<Id>,
        common_ancestor: &mut HashMap<(Id, Id), Id>,
    ) {
        ancestor[usize::from(enode)] = enode;
        for child in children[&enode].iter() {
            self.tarjan_ocla(
                *child,
                children,
                common_ancestor_queries,
                black_set,
                unionfind,
                ancestor,
                common_ancestor,
            );
            unionfind.union(enode, *child);
            ancestor[usize::from(unionfind.find(enode))] = enode;
        }

        if common_ancestor_queries.get(&enode).is_some() {
            black_set.insert(enode);
            for other in common_ancestor_queries.get(&enode).unwrap() {
                if black_set.contains(other) {
                    let ancestor = ancestor[usize::from(unionfind.find(*other))];
                    common_ancestor.insert((enode, *other), ancestor);
                    common_ancestor.insert((*other, enode), ancestor);
                }
            }
        }
    }

    fn parent(&self, enode: Id) -> Id {
        self.explainfind[usize::from(enode)].parent_connection.next
    }

    fn calculate_common_ancestor<N: Analysis<L>>(
        &self,
        classes: &HashMap<Id, EClass<L, N::Data>>,
        congruence_neighbors: &[Vec<Id>],
    ) -> HashMap<(Id, Id), Id> {
        let mut common_ancestor_queries = HashMap::default();
        for (s_int, others) in congruence_neighbors.iter().enumerate() {
            let start = &Id::from(s_int);
            for other in others {
                for (left, right) in self.explainfind[usize::from(*start)]
                    .node
                    .children()
                    .iter()
                    .zip(self.explainfind[usize::from(*other)].node.children().iter())
                {
                    if left != right {
                        if common_ancestor_queries.get(start).is_none() {
                            common_ancestor_queries.insert(*start, vec![]);
                        }
                        if common_ancestor_queries.get(other).is_none() {
                            common_ancestor_queries.insert(*other, vec![]);
                        }
                        common_ancestor_queries.get_mut(start).unwrap().push(*other);
                        common_ancestor_queries.get_mut(other).unwrap().push(*start);
                    }
                }
            }
        }

        let mut common_ancestor = HashMap::default();
        let mut unionfind = UnionFind::default();
        let mut ancestor = vec![];
        for i in 0..self.explainfind.len() {
            unionfind.make_set();
            ancestor.push(Id::from(i));
        }
        for (eclass, _) in classes.iter() {
            let enodes = self.find_all_enodes(*eclass);
            let mut children: HashMap<Id, Vec<Id>> = HashMap::default();
            for enode in &enodes {
                children.insert(*enode, vec![]);
            }
            for enode in &enodes {
                if self.parent(*enode) != *enode {
                    children.get_mut(&self.parent(*enode)).unwrap().push(*enode);
                }
            }

            let mut black_set = HashSet::default();

            let mut parent = *enodes.iter().next().unwrap();
            while parent != self.parent(parent) {
                parent = self.parent(parent);
            }
            self.tarjan_ocla(
                parent,
                &children,
                &common_ancestor_queries,
                &mut black_set,
                &mut unionfind,
                &mut ancestor,
                &mut common_ancestor,
            );
        }

        common_ancestor
    }

    fn calculate_shortest_explanations<N: Analysis<L>>(
        &mut self,
        start: Id,
        end: Id,
        classes: &HashMap<Id, EClass<L, N::Data>>,
        unionfind: &UnionFind,
    ) {
        let mut congruence_neighbors = vec![vec![]; self.explainfind.len()];
        self.find_congruence_neighbors::<N>(classes, &mut congruence_neighbors, unionfind);
        let mut parent_distance = vec![(Id::from(0), 0); self.explainfind.len()];
        for (i, entry) in parent_distance.iter_mut().enumerate() {
            entry.0 = Id::from(i);
        }

        let mut distance_memo = DistanceMemo {
            parent_distance,
            common_ancestor: self.calculate_common_ancestor::<N>(classes, &congruence_neighbors),
            tree_depth: self.calculate_tree_depths(),
        };

        let fuel = GREEDY_NUM_ITERS * self.explainfind.len();
        self.greedy_short_explanations(start, end, &congruence_neighbors, &mut distance_memo, fuel);
    }
}

#[cfg(test)]
mod tests {

    use super::super::*;

    #[test]
    fn simple_explain() {
        use SymbolLang as S;

        crate::init_logger();
        let mut egraph = EGraph::<S, ()>::default().with_explanations_enabled();

        let fa = "(f a)".parse().unwrap();
        let fb = "(f b)".parse().unwrap();
        egraph.add_expr(&fa);
        egraph.add_expr(&fb);
        egraph.add_expr(&"c".parse().unwrap());
        egraph.add_expr(&"d".parse().unwrap());

        egraph.union_instantiations(
            &"a".parse().unwrap(),
            &"c".parse().unwrap(),
            &Default::default(),
            "ac".to_string(),
        );

        egraph.union_instantiations(
            &"c".parse().unwrap(),
            &"d".parse().unwrap(),
            &Default::default(),
            "cd".to_string(),
        );

        egraph.union_instantiations(
            &"d".parse().unwrap(),
            &"b".parse().unwrap(),
            &Default::default(),
            "db".to_string(),
        );

        egraph.rebuild();

        assert_eq!(egraph.add_expr(&fa), egraph.add_expr(&fb));
        assert_eq!(
<<<<<<< HEAD
            egraph.explain_equivalence(&fa, &fb).get_flat_sexps().len(),
            4
        );
        assert_eq!(
            egraph.explain_equivalence(&fa, &fb).get_flat_sexps().len(),
            4
        );
        assert_eq!(
            egraph.explain_equivalence(&fa, &fb).get_flat_sexps().len(),
=======
            egraph
                .explain_equivalence(&fa, &fb)
                .get_flat_strings()
                .len(),
            4
        );
        assert_eq!(
            egraph
                .explain_equivalence(&fa, &fb)
                .get_flat_strings()
                .len(),
            4
        );
        assert_eq!(
            egraph
                .explain_equivalence(&fa, &fb)
                .get_flat_strings()
                .len(),
>>>>>>> f6e837a1
            4
        );

        egraph.union_instantiations(
            &"(f a)".parse().unwrap(),
            &"g".parse().unwrap(),
            &Default::default(),
            "fag".to_string(),
        );
        egraph.union_instantiations(
            &"g".parse().unwrap(),
            &"(f b)".parse().unwrap(),
            &Default::default(),
            "gfb".to_string(),
        );

        egraph.rebuild();

        egraph = egraph.without_explanation_length_optimization();
        assert_eq!(
<<<<<<< HEAD
            egraph.explain_equivalence(&fa, &fb).get_flat_sexps().len(),
=======
            egraph
                .explain_equivalence(&fa, &fb)
                .get_flat_strings()
                .len(),
>>>>>>> f6e837a1
            4
        );
        egraph = egraph.with_explanation_length_optimization();
        assert_eq!(
<<<<<<< HEAD
            egraph.explain_equivalence(&fa, &fb).get_flat_sexps().len(),
            3
        );
        

        assert_eq!(
            egraph.explain_equivalence(&fa, &fb).get_flat_sexps().len(),
=======
            egraph
                .explain_equivalence(&fa, &fb)
                .get_flat_strings()
                .len(),
            3
        );

        assert_eq!(
            egraph
                .explain_equivalence(&fa, &fb)
                .get_flat_strings()
                .len(),
>>>>>>> f6e837a1
            3
        );

        egraph.dot().to_dot("target/foo.dot").unwrap();
    }
}<|MERGE_RESOLUTION|>--- conflicted
+++ resolved
@@ -1,11 +1,7 @@
 use crate::Symbol;
 use crate::{
     util::pretty_print, Analysis, EClass, EGraph, ENodeOrVar, FromOp, HashMap, HashSet, Id,
-<<<<<<< HEAD
     Language, Pattern, PatternAst, RecExpr, Rewrite, Subst, UnionFind, Var,
-=======
-    Language, PatternAst, RecExpr, Rewrite, UnionFind, Var,
->>>>>>> f6e837a1
 };
 use std::cmp::Ordering;
 use std::collections::{BinaryHeap, VecDeque};
@@ -22,10 +18,7 @@
 #[derive(Debug, Clone, Hash, PartialEq, Eq)]
 #[cfg_attr(feature = "serde-1", derive(serde::Serialize, serde::Deserialize))]
 pub enum Justification {
-<<<<<<< HEAD
-=======
     /// Justification by a rule with this name.
->>>>>>> f6e837a1
     Rule(Symbol),
     /// Justification by congruence.
     Congruence,
@@ -131,9 +124,6 @@
 }
 
 impl<L: Language + Display + FromOp> Explanation<L> {
-<<<<<<< HEAD
-    /// Get the flattened explanation as a string.
-=======
     /// Get each flattened term in the explanation as an s-expression string.
     ///
     /// The s-expression format mirrors the format of each [`FlatTerm`].
@@ -153,7 +143,6 @@
     /// (+ 1 (Rewrite=> cancel-sub 0))
     /// (Rewrite=> constant_fold 1)
     /// ```
->>>>>>> f6e837a1
     pub fn get_flat_string(&mut self) -> String {
         self.get_flat_strings().join("\n")
     }
@@ -191,58 +180,8 @@
         self.to_string()
     }
 
-<<<<<<< HEAD
-    /// Get the size of this explanation tree in terms of the number of rewrites
-    /// in the let-bound version of the tree.
-    pub fn get_tree_size(&self) -> usize {
-        let mut seen = Default::default();
-        let mut seen_adjacent = Default::default();
-        let mut sum = 0;
-        for e in self.explanation_trees.iter() {
-            sum += self.tree_size(&mut seen, &mut seen_adjacent, e);
-        }
-        sum
-    }
-
-    fn tree_size(
-        &self,
-        seen: &mut HashSet<*const TreeTerm<L>>,
-        seen_adjacent: &mut HashSet<(Id, Id)>,
-        current: &Rc<TreeTerm<L>>,
-    ) -> usize {
-        if !seen.insert(&**current as *const TreeTerm<L>) {
-            return 0;
-        }
-        let mut my_size = 0;
-        if current.forward_rule.is_some() {
-            my_size += 1;
-        }
-        if current.backward_rule.is_some() {
-            my_size += 1;
-        }
-        assert!(my_size <= 1);
-        if my_size == 1 {
-            if !seen_adjacent.insert((current.current, current.last)) {
-                return 0;
-            } else {
-                seen_adjacent.insert((current.last, current.current));
-            }
-        }
-
-        for child_proof in &current.child_proofs {
-            for child in child_proof {
-                my_size += self.tree_size(seen, seen_adjacent, child);
-            }
-        }
-        my_size
-    }
-
-    /// Get the tree-style explanation as an s-expression with let binding
-    /// to enable sharing of subproofs.
-=======
     /// Get the tree-style explanation as an s-expression string
     /// with let binding to enable sharing of subproofs.
->>>>>>> f6e837a1
     ///
     /// The following explanation shows that `(+ x (+ x (+ x x))) = (* 4 x)`.
     /// Steps such as factoring are shared via the let bindings.
@@ -763,13 +702,9 @@
 }
 
 impl<L: Language + Display + FromOp> TreeTerm<L> {
-<<<<<<< HEAD
     /// Convert this TreeTerm to an S-expression.
     /// See [`get_sexp`](Explanation::get_sexp) for the format of these expressions.
     pub fn get_sexp(&self) -> Sexp {
-=======
-    fn get_sexp(&self) -> Sexp {
->>>>>>> f6e837a1
         self.get_sexp_with_bindings(&Default::default())
     }
 
@@ -991,7 +926,6 @@
         res.add(new_node);
     }
 
-<<<<<<< HEAD
     pub(crate) fn node_to_pattern(
         &self,
         node_id: Id,
@@ -1032,8 +966,6 @@
         }
     }
 
-=======
->>>>>>> f6e837a1
     fn node_to_flat_explanation(&self, node_id: Id) -> FlatTerm<L> {
         let node = self.explainfind[usize::from(node_id)].node.clone();
         let children = node.fold(vec![], |mut sofar, child| {
@@ -1225,7 +1157,6 @@
             .neighbors
             .push(other_pconnection);
         self.explainfind[usize::from(node1)].parent_connection = pconnection;
-<<<<<<< HEAD
     }
 
     pub(crate) fn get_union_equalities(&self) -> UnionEqualities {
@@ -1251,19 +1182,6 @@
         egraph
     }
 
-=======
-    }
-
-    pub(crate) fn populate_enodes<N: Analysis<L>>(&self, mut egraph: EGraph<L, N>) -> EGraph<L, N> {
-        for i in 0..self.explainfind.len() {
-            let node = &self.explainfind[i];
-            egraph.add(node.node.clone());
-        }
-
-        egraph
-    }
-
->>>>>>> f6e837a1
     pub(crate) fn explain_equivalence<N: Analysis<L>>(
         &mut self,
         left: Id,
@@ -1618,30 +1536,16 @@
         );
 
         // calculate distance to find upper bound
-<<<<<<< HEAD
-        b.checked_add(c)
-            .unwrap_or_else(|| panic!("overflow in proof size calculation!"))
-            .checked_sub(
-                a.checked_mul(2)
-                    .unwrap_or_else(|| panic!("overflow in proof size calculation!")),
-            )
-            .unwrap_or_else(|| panic!("common ancestor distance was too large!"))
-=======
         match b.checked_add(c) {
             Some(added) => added
                 .checked_sub(a.checked_mul(2).unwrap_or(0))
                 .unwrap_or(usize::MAX),
             None => usize::MAX,
         }
->>>>>>> f6e837a1
 
         //assert_eq!(dist+1, Explanation::new(self.explain_enodes(left, right, &mut Default::default())).make_flat_explanation().len());
     }
 
-<<<<<<< HEAD
-    // TODO use bigint, this overflows easily
-=======
->>>>>>> f6e837a1
     fn congruence_distance(
         &mut self,
         current: Id,
@@ -1656,17 +1560,11 @@
             .iter()
             .zip(next_node.children().iter())
         {
-<<<<<<< HEAD
-            cost = cost
-                .checked_add(self.distance_between(*left_child, *right_child, distance_memo))
-                .unwrap();
-=======
             cost = cost.saturating_add(self.distance_between(
                 *left_child,
                 *right_child,
                 distance_memo,
             ));
->>>>>>> f6e837a1
         }
         cost
     }
@@ -1839,11 +1737,7 @@
 
             for neighbor in &self.explainfind[usize::from(current)].neighbors {
                 if let Justification::Rule(_) = neighbor.justification {
-<<<<<<< HEAD
-                    let neighbor_cost = cost_so_far.checked_add(1).unwrap();
-=======
                     let neighbor_cost = cost_so_far.saturating_add(1);
->>>>>>> f6e837a1
                     todo.push(HeapState {
                         item: neighbor.clone(),
                         cost: neighbor_cost,
@@ -2139,17 +2033,6 @@
 
         assert_eq!(egraph.add_expr(&fa), egraph.add_expr(&fb));
         assert_eq!(
-<<<<<<< HEAD
-            egraph.explain_equivalence(&fa, &fb).get_flat_sexps().len(),
-            4
-        );
-        assert_eq!(
-            egraph.explain_equivalence(&fa, &fb).get_flat_sexps().len(),
-            4
-        );
-        assert_eq!(
-            egraph.explain_equivalence(&fa, &fb).get_flat_sexps().len(),
-=======
             egraph
                 .explain_equivalence(&fa, &fb)
                 .get_flat_strings()
@@ -2168,7 +2051,6 @@
                 .explain_equivalence(&fa, &fb)
                 .get_flat_strings()
                 .len(),
->>>>>>> f6e837a1
             4
         );
 
@@ -2189,27 +2071,14 @@
 
         egraph = egraph.without_explanation_length_optimization();
         assert_eq!(
-<<<<<<< HEAD
-            egraph.explain_equivalence(&fa, &fb).get_flat_sexps().len(),
-=======
             egraph
                 .explain_equivalence(&fa, &fb)
                 .get_flat_strings()
                 .len(),
->>>>>>> f6e837a1
             4
         );
         egraph = egraph.with_explanation_length_optimization();
         assert_eq!(
-<<<<<<< HEAD
-            egraph.explain_equivalence(&fa, &fb).get_flat_sexps().len(),
-            3
-        );
-        
-
-        assert_eq!(
-            egraph.explain_equivalence(&fa, &fb).get_flat_sexps().len(),
-=======
             egraph
                 .explain_equivalence(&fa, &fb)
                 .get_flat_strings()
@@ -2222,7 +2091,6 @@
                 .explain_equivalence(&fa, &fb)
                 .get_flat_strings()
                 .len(),
->>>>>>> f6e837a1
             3
         );
 
