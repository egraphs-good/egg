<<<<<<< HEAD
=======
#![allow(clippy::only_used_in_recursion)]
use crate::Symbol;
use crate::{
    util::pretty_print, Analysis, EClass, ENodeOrVar, FromOp, HashMap, HashSet, Id, Language,
    PatternAst, RecExpr, Rewrite, UnionFind, Var,
};

>>>>>>> 347326d2
use std::cmp::Ordering;
use std::collections::{BinaryHeap, VecDeque};
use std::fmt::{self, Debug, Display, Formatter};
use std::ops::{Deref, DerefMut};
use std::rc::Rc;

use num_bigint::BigUint;
use num_traits::identities::{One, Zero};
use symbolic_expressions::Sexp;

use crate::Symbol;
use crate::{
    util::pretty_print, Analysis, EClass, ENodeOrVar, FromOp, HashMap, HashSet, Id, Language,
    PatternAst, RecExpr, Rewrite, UnionFind, Var,
};

type ProofCost = BigUint;

const CONGRUENCE_LIMIT: usize = 2;
const GREEDY_NUM_ITERS: usize = 2;

/// A justification for a union, either via a rule or congruence.
/// A direct union with a justification is also stored as a rule.
#[derive(Debug, Clone, Hash, PartialEq, Eq)]
#[cfg_attr(feature = "serde-1", derive(serde::Serialize, serde::Deserialize))]
pub enum Justification {
    /// Justification by a rule with this name.
    Rule(Symbol),
    /// Justification by congruence.
    Congruence,
}

#[derive(Debug, Clone, Hash, PartialEq, Eq)]
#[cfg_attr(feature = "serde-1", derive(serde::Serialize, serde::Deserialize))]
struct Connection {
    next: Id,
    current: Id,
    justification: Justification,
    is_rewrite_forward: bool,
}

#[derive(Debug, Clone)]
#[cfg_attr(feature = "serde-1", derive(serde::Serialize, serde::Deserialize))]
struct ExplainNode {
    // neighbors includes parent connections
    neighbors: Vec<Connection>,
    parent_connection: Connection,
    // it was inserted because of:
    // 1) it's parent is inserted (points to parent enode)
    // 2) a rewrite instantiated it (points to adjacent enode)
    // 3) it was inserted directly (points to itself)
    // if 1 is true but it's also adjacent (2) then either works and it picks 2
    existance_node: Id,
}

#[derive(Debug, Clone)]
#[cfg_attr(feature = "serde-1", derive(serde::Serialize, serde::Deserialize))]
pub struct Explain<L: Language> {
    explainfind: Vec<ExplainNode>,
    #[cfg_attr(feature = "serde-1", serde(with = "vectorize"))]
    #[cfg_attr(
        feature = "serde-1",
        serde(bound(
            serialize = "L: serde::Serialize",
            deserialize = "L: serde::Deserialize<'de>",
        ))
    )]
    pub uncanon_memo: HashMap<L, Id>,
    /// By default, egg uses a greedy algorithm to find shorter explanations when they are extracted.
    pub optimize_explanation_lengths: bool,
    // For a given pair of enodes in the same eclass,
    // stores the length of the shortest found explanation
    // and the Id of the neighbor for retrieving
    // the explanation.
    // Invariant: The distance is always <= the unoptimized distance
    // That is, less than or equal to the result of `distance_between`
    #[cfg_attr(feature = "serde-1", serde(skip))]
    shortest_explanation_memo: HashMap<(Id, Id), (ProofCost, Id)>,
}

pub(crate) struct ExplainNodes<'a, L: Language> {
    explain: &'a mut Explain<L>,
    nodes: &'a [L],
}

#[derive(Default)]
struct DistanceMemo {
    parent_distance: Vec<(Id, ProofCost)>,
    common_ancestor: HashMap<(Id, Id), Id>,
    tree_depth: HashMap<Id, ProofCost>,
}

/// Explanation trees are the compact representation showing
/// how one term can be rewritten to another.
///
/// Each [`TreeTerm`] has child [`TreeExplanation`]
/// justifying a transformation from the initial child to the final child term.
/// Children [`TreeTerm`] can be shared, thus re-using explanations.
/// This sharing can be checked via Rc pointer equality.
///
/// See [`TreeTerm`] for more details on how to
/// interpret each term.
pub type TreeExplanation<L> = Vec<Rc<TreeTerm<L>>>;

/// FlatExplanation are the simpler, expanded representation
/// showing one term being rewritten to another.
/// Each step contains a full `FlatTerm`. Each flat term
/// is connected to the previous by exactly one rewrite.
///
/// See [`FlatTerm`] for more details on how to find this rewrite.
pub type FlatExplanation<L> = Vec<FlatTerm<L>>;

/// A vector of equalities based on enode ids. Each entry represents
/// two enode ids that are equal and why.
pub type UnionEqualities = Vec<(Id, Id, Symbol)>;

// given two adjacent nodes and the direction of the proof
type ExplainCache<L> = HashMap<(Id, Id), Rc<TreeTerm<L>>>;
type NodeExplanationCache<L> = HashMap<Id, Rc<TreeTerm<L>>>;

/** A data structure representing an explanation that two terms are equivalent.

There are two representations of explanations, each of which can be
represented as s-expressions in strings.
See [`Explanation`] for more details.
**/
pub struct Explanation<L: Language> {
    /// The tree representation of the explanation.
    pub explanation_trees: TreeExplanation<L>,
    flat_explanation: Option<FlatExplanation<L>>,
}

impl<L: Language + Display + FromOp> Display for Explanation<L> {
    fn fmt(&self, f: &mut Formatter<'_>) -> fmt::Result {
        let s = self.get_sexp().to_string();
        f.write_str(&s)
    }
}

impl<L: Language + Display + FromOp> Explanation<L> {
    /// Get each flattened term in the explanation as an s-expression string.
    ///
    /// The s-expression format mirrors the format of each [`FlatTerm`].
    /// Each expression after the first will be annotated in one location with a rewrite.
    /// When a term is being re-written it is wrapped with "(Rewrite=> rule-name expression)"
    /// or "(Rewrite<= rule-name expression)".
    /// "Rewrite=>" indicates that the previous term is rewritten to the current term
    /// and "Rewrite<=" indicates that the current term is rewritten to the previous term.
    /// The name of the rule or the reason provided to [`union_instantiations`](super::EGraph::union_instantiations).
    ///
    /// Example explanation:
    /// ```text
    /// (+ 1 (- a (* (- 2 1) a)))
    /// (+ 1 (- a (* (Rewrite=> constant_fold 1) a)))
    /// (+ 1 (- a (Rewrite=> comm-mul (* a 1))))
    /// (+ 1 (- a (Rewrite<= mul-one a)))
    /// (+ 1 (Rewrite=> cancel-sub 0))
    /// (Rewrite=> constant_fold 1)
    /// ```
    pub fn get_flat_string(&mut self) -> String {
        self.get_flat_strings().join("\n")
    }

    /// Get each the tree-style explanation as an s-expression string.
    ///
    /// The s-expression format mirrors the format of each [`TreeTerm`].
    /// When a child contains an explanation, the explanation is wrapped with
    /// "(Explanation ...)".
    /// When a term is being re-written it is wrapped with "(Rewrite=> rule-name expression)"
    /// or "(Rewrite<= rule-name expression)".
    /// "Rewrite=>" indicates that the previous term is rewritten to the current term
    /// and "Rewrite<=" indicates that the current term is rewritten to the previous term.
    /// The name of the rule or the reason provided to [`union_instantiations`](super::EGraph::union_instantiations).
    ///
    /// The following example shows that `(+ 1 (- a (* (- 2 1) a))) = 1`
    /// Example explanation:
    /// ```text
    /// (+ 1 (- a (* (- 2 1) a)))
    /// (+
    ///    1
    ///    (Explanation
    ///      (- a (* (- 2 1) a))
    ///      (-
    ///        a
    ///        (Explanation
    ///          (* (- 2 1) a)
    ///          (* (Explanation (- 2 1) (Rewrite=> constant_fold 1)) a)
    ///          (Rewrite=> comm-mul (* a 1))
    ///          (Rewrite<= mul-one a)))
    ///      (Rewrite=> cancel-sub 0)))
    /// (Rewrite=> constant_fold 1)
    /// ```
    pub fn get_string(&self) -> String {
        self.to_string()
    }

    /// Get the tree-style explanation as an s-expression string
    /// with let binding to enable sharing of subproofs.
    ///
    /// The following explanation shows that `(+ x (+ x (+ x x))) = (* 4 x)`.
    /// Steps such as factoring are shared via the let bindings.
    /// Example explanation:
    ///
    /// ```text
    /// (let
    ///     (v_0 (Rewrite=> mul-one (* x 1)))
    ///     (let
    ///       (v_1 (+ (Explanation x v_0) (Explanation x v_0)))
    ///       (let
    ///         (v_2 (+ 1 1))
    ///         (let
    ///           (v_3 (Rewrite=> factor (* x v_2)))
    ///           (Explanation
    ///             (+ x (+ x (+ x x)))
    ///             (Rewrite=> assoc-add (+ (+ x x) (+ x x)))
    ///             (+ (Explanation (+ x x) v_1 v_3) (Explanation (+ x x) v_1 v_3))
    ///             (Rewrite=> factor (* x (+ (+ 1 1) (+ 1 1))))
    ///             (Rewrite=> comm-mul (* (+ (+ 1 1) (+ 1 1)) x))
    ///             (*
    ///               (Explanation
    ///                 (+ (+ 1 1) (+ 1 1))
    ///                 (+
    ///                   (Explanation (+ 1 1) (Rewrite=> constant_fold 2))
    ///                   (Explanation (+ 1 1) (Rewrite=> constant_fold 2)))
    ///                 (Rewrite=> constant_fold 4))
    ///               x))))))
    /// ```
    pub fn get_string_with_let(&self) -> String {
        let mut s = "".to_string();
        pretty_print(&mut s, &self.get_sexp_with_let(), 100, 0).unwrap();
        s
    }

    /// Get each term in the explanation as a string.
    /// See [`get_string`](Explanation::get_string) for the format of these strings.
    pub fn get_flat_strings(&mut self) -> Vec<String> {
        self.make_flat_explanation()
            .iter()
            .map(|e| e.to_string())
            .collect()
    }

    fn get_sexp(&self) -> Sexp {
        let mut items = vec![Sexp::String("Explanation".to_string())];
        for e in self.explanation_trees.iter() {
            items.push(e.get_sexp());
        }

        Sexp::List(items)
    }

    /// Get the size of this explanation tree in terms of the number of rewrites
    /// in the let-bound version of the tree.
    pub fn get_tree_size(&self) -> ProofCost {
        let mut seen = Default::default();
        let mut seen_adjacent = Default::default();
        let mut sum: ProofCost = BigUint::zero();
        for e in self.explanation_trees.iter() {
            sum += self.tree_size(&mut seen, &mut seen_adjacent, e);
        }
        sum
    }

    fn tree_size(
        &self,
        seen: &mut HashSet<*const TreeTerm<L>>,
        seen_adjacent: &mut HashSet<(Id, Id)>,
        current: &Rc<TreeTerm<L>>,
    ) -> ProofCost {
        if !seen.insert(&**current as *const TreeTerm<L>) {
            return BigUint::zero();
        }
        let mut my_size: ProofCost = BigUint::zero();
        if current.forward_rule.is_some() {
            my_size += 1_u32;
        }
        if current.backward_rule.is_some() {
            my_size += 1_u32;
        }
        assert!(my_size.is_zero() || my_size.is_one());
        if my_size.is_one() {
            if !seen_adjacent.insert((current.current, current.last)) {
                return BigUint::zero();
            } else {
                seen_adjacent.insert((current.last, current.current));
            }
        }

        for child_proof in &current.child_proofs {
            for child in child_proof {
                my_size += self.tree_size(seen, seen_adjacent, child);
            }
        }
        my_size
    }

    fn get_sexp_with_let(&self) -> Sexp {
        let mut shared: HashSet<*const TreeTerm<L>> = Default::default();
        let mut to_let_bind = vec![];
        for term in &self.explanation_trees {
            self.find_to_let_bind(term.clone(), &mut shared, &mut to_let_bind);
        }

        let mut bindings: HashMap<*const TreeTerm<L>, Sexp> = Default::default();
        let mut generated_bindings: Vec<(Sexp, Sexp)> = Default::default();
        for to_bind in to_let_bind {
            if bindings.get(&(&*to_bind as *const TreeTerm<L>)).is_none() {
                let name = Sexp::String("v_".to_string() + &generated_bindings.len().to_string());
                let ast = to_bind.get_sexp_with_bindings(&bindings);
                generated_bindings.push((name.clone(), ast));
                bindings.insert(&*to_bind as *const TreeTerm<L>, name);
            }
        }

        let mut items = vec![Sexp::String("Explanation".to_string())];
        for e in self.explanation_trees.iter() {
            if let Some(existing) = bindings.get(&(&**e as *const TreeTerm<L>)) {
                items.push(existing.clone());
            } else {
                items.push(e.get_sexp_with_bindings(&bindings));
            }
        }

        let mut result = Sexp::List(items);

        for (name, expr) in generated_bindings.into_iter().rev() {
            let let_expr = Sexp::List(vec![name, expr]);
            result = Sexp::List(vec![Sexp::String("let".to_string()), let_expr, result]);
        }

        result
    }

    // for every subterm which is shared in
    // multiple places, add it to to_let_bind
    fn find_to_let_bind(
        &self,
        term: Rc<TreeTerm<L>>,
        shared: &mut HashSet<*const TreeTerm<L>>,
        to_let_bind: &mut Vec<Rc<TreeTerm<L>>>,
    ) {
        if !term.child_proofs.is_empty() {
            if shared.insert(&*term as *const TreeTerm<L>) {
                for proof in &term.child_proofs {
                    for child in proof {
                        self.find_to_let_bind(child.clone(), shared, to_let_bind);
                    }
                }
            } else {
                to_let_bind.push(term);
            }
        }
    }
}

impl<L: Language> Explanation<L> {
    /// Construct a new explanation given its tree representation.
    pub fn new(explanation_trees: TreeExplanation<L>) -> Explanation<L> {
        Explanation {
            explanation_trees,
            flat_explanation: None,
        }
    }

    /// Construct the flat representation of the explanation and return it.
    pub fn make_flat_explanation(&mut self) -> &FlatExplanation<L> {
        if self.flat_explanation.is_some() {
            return self.flat_explanation.as_ref().unwrap();
        } else {
            self.flat_explanation = Some(TreeTerm::flatten_proof(&self.explanation_trees));
            self.flat_explanation.as_ref().unwrap()
        }
    }

    /// Check the validity of the explanation with respect to the given rules.
    /// This only is able to check rule applications when the rules are implement `get_pattern_ast`.
    pub fn check_proof<'a, R, N>(&mut self, rules: R)
    where
        R: IntoIterator<Item = &'a Rewrite<L, N>>,
        L: 'a,
        N: Analysis<L> + 'a,
    {
        let rules: Vec<&Rewrite<L, N>> = rules.into_iter().collect();
        let rule_table = Explain::make_rule_table(rules.as_slice());
        self.make_flat_explanation();
        let flat_explanation = self.flat_explanation.as_ref().unwrap();
        assert!(!flat_explanation[0].has_rewrite_forward());
        assert!(!flat_explanation[0].has_rewrite_backward());
        for i in 0..flat_explanation.len() - 1 {
            let current = &flat_explanation[i];
            let next = &flat_explanation[i + 1];

            let has_forward = next.has_rewrite_forward();
            let has_backward = next.has_rewrite_backward();
            assert!(has_forward ^ has_backward);

            if has_forward {
                assert!(self.check_rewrite_at(current, next, &rule_table, true));
            } else {
                assert!(self.check_rewrite_at(current, next, &rule_table, false));
            }
        }
    }

    fn check_rewrite_at<N: Analysis<L>>(
        &self,
        current: &FlatTerm<L>,
        next: &FlatTerm<L>,
        table: &HashMap<Symbol, &Rewrite<L, N>>,
        is_forward: bool,
    ) -> bool {
        if is_forward && next.forward_rule.is_some() {
            let rule_name = next.forward_rule.as_ref().unwrap();
            if let Some(rule) = table.get(rule_name) {
                Explanation::check_rewrite(current, next, rule)
            } else {
                // give up when the rule is not provided
                true
            }
        } else if !is_forward && next.backward_rule.is_some() {
            let rule_name = next.backward_rule.as_ref().unwrap();
            if let Some(rule) = table.get(rule_name) {
                Explanation::check_rewrite(next, current, rule)
            } else {
                true
            }
        } else {
            for (left, right) in current.children.iter().zip(next.children.iter()) {
                if !self.check_rewrite_at(left, right, table, is_forward) {
                    return false;
                }
            }
            true
        }
    }

    // if the rewrite is just patterns, then it can check it
    fn check_rewrite<'a, N: Analysis<L>>(
        current: &'a FlatTerm<L>,
        next: &'a FlatTerm<L>,
        rewrite: &Rewrite<L, N>,
    ) -> bool {
        if let Some(lhs) = rewrite.searcher.get_pattern_ast() {
            if let Some(rhs) = rewrite.applier.get_pattern_ast() {
                let rewritten = current.rewrite(lhs, rhs);
                if &rewritten != next {
                    return false;
                }
            }
        }
        true
    }
}

/// An explanation for a term and its equivalent children.
/// Each child is a proof transforming the initial child into the final child term.
/// The initial term is given by taking each first sub-term
/// in each [`child_proofs`](TreeTerm::child_proofs) recursively.
/// The final term is given by all of the final terms in each [`child_proofs`](TreeTerm::child_proofs).
///
/// If [`forward_rule`](TreeTerm::forward_rule) is provided, then this TreeTerm's initial term
/// can be derived from the previous
/// TreeTerm by applying the rule.
/// Similarly, if [`backward_rule`](TreeTerm::backward_rule) is provided,
/// then the previous TreeTerm's final term is given by applying the rule to this TreeTerm's initial term.
///
/// TreeTerms are flattened by first flattening [`child_proofs`](TreeTerm::child_proofs), then wrapping
/// the flattened proof with this TreeTerm's node.
#[derive(Debug, Clone)]
pub struct TreeTerm<L: Language> {
    /// A node representing this TreeTerm's operator. The children of the node should be ignored.
    pub node: L,
    /// A rule rewriting this TreeTerm's initial term back to the last TreeTerm's final term.
    pub backward_rule: Option<Symbol>,
    /// A rule rewriting the last TreeTerm's final term to this TreeTerm's initial term.
    pub forward_rule: Option<Symbol>,
    /// A list of child proofs, each transforming the initial term to the final term for that child.
    pub child_proofs: Vec<TreeExplanation<L>>,

    last: Id,
    current: Id,
}

impl<L: Language> TreeTerm<L> {
    /// Construct a new TreeTerm given its node and child_proofs.
    pub fn new(node: L, child_proofs: Vec<TreeExplanation<L>>) -> TreeTerm<L> {
        TreeTerm {
            node,
            backward_rule: None,
            forward_rule: None,
            child_proofs,
            current: Id::from(0),
            last: Id::from(0),
        }
    }

    fn flatten_proof(proof: &[Rc<TreeTerm<L>>]) -> FlatExplanation<L> {
        let mut flat_proof: FlatExplanation<L> = vec![];
        for tree in proof {
            let mut explanation = tree.flatten_explanation();

            if !flat_proof.is_empty()
                && !explanation[0].has_rewrite_forward()
                && !explanation[0].has_rewrite_backward()
            {
                let last = flat_proof.pop().unwrap();
                explanation[0].combine_rewrites(&last);
            }

            flat_proof.extend(explanation);
        }

        flat_proof
    }

    /// Get a FlatTerm representing the first term in this proof.
    pub fn get_initial_flat_term(&self) -> FlatTerm<L> {
        FlatTerm {
            node: self.node.clone(),
            backward_rule: self.backward_rule,
            forward_rule: self.forward_rule,
            children: self
                .child_proofs
                .iter()
                .map(|child_proof| child_proof[0].get_initial_flat_term())
                .collect(),
        }
    }

    /// Get a FlatTerm representing the final term in this proof.
    pub fn get_last_flat_term(&self) -> FlatTerm<L> {
        FlatTerm {
            node: self.node.clone(),
            backward_rule: self.backward_rule,
            forward_rule: self.forward_rule,
            children: self
                .child_proofs
                .iter()
                .map(|child_proof| child_proof[child_proof.len() - 1].get_last_flat_term())
                .collect(),
        }
    }

    /// Construct the [`FlatExplanation`] for this TreeTerm.
    pub fn flatten_explanation(&self) -> FlatExplanation<L> {
        let mut proof = vec![];
        let mut child_proofs = vec![];
        let mut representative_terms = vec![];
        for child_explanation in &self.child_proofs {
            let flat_proof = TreeTerm::flatten_proof(child_explanation);
            representative_terms.push(flat_proof[0].remove_rewrites());
            child_proofs.push(flat_proof);
        }

        proof.push(FlatTerm::new(
            self.node.clone(),
            representative_terms.clone(),
        ));

        for (i, child_proof) in child_proofs.iter().enumerate() {
            // replace first one to preserve the rule annotation
            proof.last_mut().unwrap().children[i] = child_proof[0].clone();

            for child in child_proof.iter().skip(1) {
                let mut children = vec![];
                for (j, rep_term) in representative_terms.iter().enumerate() {
                    if j == i {
                        children.push(child.clone());
                    } else {
                        children.push(rep_term.clone());
                    }
                }

                proof.push(FlatTerm::new(self.node.clone(), children));
            }
            representative_terms[i] = child_proof.last().unwrap().remove_rewrites();
        }

        proof[0].backward_rule = self.backward_rule;
        proof[0].forward_rule = self.forward_rule;

        proof
    }
}

/// A single term in an flattened explanation.
/// After the first term in a [`FlatExplanation`], each term
/// will be annotated with exactly one [`backward_rule`](FlatTerm::backward_rule) or one
/// [`forward_rule`](FlatTerm::forward_rule). This can appear in children [`FlatTerm`]s,
/// indicating that the child is being rewritten.
///
/// When [`forward_rule`](FlatTerm::forward_rule) is provided, the previous FlatTerm can be rewritten
/// to this FlatTerm by applying the rule.
/// When [`backward_rule`](FlatTerm::backward_rule) is provided, the previous FlatTerm is given by applying
/// the rule to this FlatTerm.
/// Rules are either the string of the name of the rule or the reason provided to
/// [`union_instantiations`](super::EGraph::union_instantiations).
///
#[derive(Debug, Clone, Eq)]
pub struct FlatTerm<L: Language> {
    /// The node representing this FlatTerm's operator.
    /// The children of the node should be ignored.
    pub node: L,
    /// A rule rewriting this FlatTerm back to the last FlatTerm.
    pub backward_rule: Option<Symbol>,
    /// A rule rewriting the last FlatTerm to this FlatTerm.
    pub forward_rule: Option<Symbol>,
    /// The children of this FlatTerm.
    pub children: FlatExplanation<L>,
}

impl<L: Language + Display + FromOp> Display for FlatTerm<L> {
    fn fmt(&self, f: &mut Formatter<'_>) -> fmt::Result {
        let s = self.get_sexp().to_string();
        write!(f, "{}", s)
    }
}

impl<L: Language> PartialEq for FlatTerm<L> {
    fn eq(&self, other: &FlatTerm<L>) -> bool {
        if !self.node.matches(&other.node) {
            return false;
        }

        for (child1, child2) in self.children.iter().zip(other.children.iter()) {
            if !child1.eq(child2) {
                return false;
            }
        }
        true
    }
}

impl<L: Language> FlatTerm<L> {
    /// Remove the rewrite annotation from this flatterm, if any.
    pub fn remove_rewrites(&self) -> FlatTerm<L> {
        FlatTerm::new(
            self.node.clone(),
            self.children
                .iter()
                .map(|child| child.remove_rewrites())
                .collect(),
        )
    }

    fn combine_rewrites(&mut self, other: &FlatTerm<L>) {
        if other.forward_rule.is_some() {
            assert!(self.forward_rule.is_none());
            self.forward_rule = other.forward_rule;
        }

        if other.backward_rule.is_some() {
            assert!(self.backward_rule.is_none());
            self.backward_rule = other.backward_rule;
        }

        for (left, right) in self.children.iter_mut().zip(other.children.iter()) {
            left.combine_rewrites(right);
        }
    }
}

impl<L: Language> Default for Explain<L> {
    fn default() -> Self {
        Self::new()
    }
}

impl<L: Language + Display + FromOp> FlatTerm<L> {
    /// Convert this FlatTerm to an S-expression.
    /// See [`get_flat_string`](Explanation::get_flat_string) for the format of these expressions.
    pub fn get_string(&self) -> String {
        self.get_sexp().to_string()
    }

    fn get_sexp(&self) -> Sexp {
        let op = Sexp::String(self.node.to_string());
        let mut expr = if self.node.is_leaf() {
            op
        } else {
            let mut vec = vec![op];
            for child in &self.children {
                vec.push(child.get_sexp());
            }
            Sexp::List(vec)
        };

        if let Some(rule_name) = &self.backward_rule {
            expr = Sexp::List(vec![
                Sexp::String("Rewrite<=".to_string()),
                Sexp::String((*rule_name).to_string()),
                expr,
            ]);
        }

        if let Some(rule_name) = &self.forward_rule {
            expr = Sexp::List(vec![
                Sexp::String("Rewrite=>".to_string()),
                Sexp::String((*rule_name).to_string()),
                expr,
            ]);
        }

        expr
    }

    /// Convert this FlatTerm to a RecExpr.
    pub fn get_recexpr(&self) -> RecExpr<L> {
        self.remove_rewrites().to_string().parse().unwrap()
    }
}

impl<L: Language + Display + FromOp> Display for TreeTerm<L> {
    fn fmt(&self, f: &mut Formatter<'_>) -> fmt::Result {
        let mut buf = String::new();
        let width = 80;
        pretty_print(&mut buf, &self.get_sexp(), width, 1).unwrap();
        write!(f, "{}", buf)
    }
}

impl<L: Language + Display + FromOp> TreeTerm<L> {
    /// Convert this TreeTerm to an S-expression.
    fn get_sexp(&self) -> Sexp {
        self.get_sexp_with_bindings(&Default::default())
    }

    fn get_sexp_with_bindings(&self, bindings: &HashMap<*const TreeTerm<L>, Sexp>) -> Sexp {
        let op = Sexp::String(self.node.to_string());
        let mut expr = if self.node.is_leaf() {
            op
        } else {
            let mut vec = vec![op];
            for child in &self.child_proofs {
                assert!(!child.is_empty());
                if child.len() == 1 {
                    if let Some(existing) = bindings.get(&(&*child[0] as *const TreeTerm<L>)) {
                        vec.push(existing.clone());
                    } else {
                        vec.push(child[0].get_sexp_with_bindings(bindings));
                    }
                } else {
                    let mut child_expressions = vec![Sexp::String("Explanation".to_string())];
                    for child_explanation in child.iter() {
                        if let Some(existing) =
                            bindings.get(&(&**child_explanation as *const TreeTerm<L>))
                        {
                            child_expressions.push(existing.clone());
                        } else {
                            child_expressions
                                .push(child_explanation.get_sexp_with_bindings(bindings));
                        }
                    }
                    vec.push(Sexp::List(child_expressions));
                }
            }
            Sexp::List(vec)
        };

        if let Some(rule_name) = &self.backward_rule {
            expr = Sexp::List(vec![
                Sexp::String("Rewrite<=".to_string()),
                Sexp::String((*rule_name).to_string()),
                expr,
            ]);
        }

        if let Some(rule_name) = &self.forward_rule {
            expr = Sexp::List(vec![
                Sexp::String("Rewrite=>".to_string()),
                Sexp::String((*rule_name).to_string()),
                expr,
            ]);
        }

        expr
    }
}

impl<L: Language> FlatTerm<L> {
    /// Construct a new FlatTerm given a node and its children.
    pub fn new(node: L, children: FlatExplanation<L>) -> FlatTerm<L> {
        FlatTerm {
            node,
            backward_rule: None,
            forward_rule: None,
            children,
        }
    }

    /// Rewrite the FlatTerm by matching the lhs and substituting the rhs.
    /// The lhs must be guaranteed to match.
    pub fn rewrite(&self, lhs: &PatternAst<L>, rhs: &PatternAst<L>) -> FlatTerm<L> {
        let lhs_nodes = lhs.as_ref();
        let rhs_nodes = rhs.as_ref();
        let mut bindings = Default::default();
        self.make_bindings(lhs_nodes, lhs_nodes.len() - 1, &mut bindings);
        FlatTerm::from_pattern(rhs_nodes, rhs_nodes.len() - 1, &bindings)
    }

    /// Checks if this term or any child has a [`forward_rule`](FlatTerm::forward_rule).
    pub fn has_rewrite_forward(&self) -> bool {
        self.forward_rule.is_some()
            || self
                .children
                .iter()
                .any(|child| child.has_rewrite_forward())
    }

    /// Checks if this term or any child has a [`backward_rule`](FlatTerm::backward_rule).
    pub fn has_rewrite_backward(&self) -> bool {
        self.backward_rule.is_some()
            || self
                .children
                .iter()
                .any(|child| child.has_rewrite_backward())
    }

    fn from_pattern(
        pattern: &[ENodeOrVar<L>],
        location: usize,
        bindings: &HashMap<Var, &FlatTerm<L>>,
    ) -> FlatTerm<L> {
        match &pattern[location] {
            ENodeOrVar::Var(var) => (*bindings.get(var).unwrap()).clone(),
            ENodeOrVar::ENode(node) => {
                let children = node.fold(vec![], |mut acc, child| {
                    acc.push(FlatTerm::from_pattern(
                        pattern,
                        usize::from(child),
                        bindings,
                    ));
                    acc
                });
                FlatTerm::new(node.clone(), children)
            }
        }
    }

    fn make_bindings<'a>(
        &'a self,
        pattern: &[ENodeOrVar<L>],
        location: usize,
        bindings: &mut HashMap<Var, &'a FlatTerm<L>>,
    ) {
        match &pattern[location] {
            ENodeOrVar::Var(var) => {
                if let Some(existing) = bindings.get(var) {
                    if existing != &self {
                        panic!(
                            "Invalid proof: binding for variable {:?} does not match between {:?} \n and \n {:?}",
                            var, existing, self);
                    }
                } else {
                    bindings.insert(*var, self);
                }
            }
            ENodeOrVar::ENode(node) => {
                // The node must match the rewrite or the proof is invalid.
                assert!(node.matches(&self.node));
                let mut counter = 0;
                node.for_each(|child| {
                    self.children[counter].make_bindings(pattern, usize::from(child), bindings);
                    counter += 1;
                });
            }
        }
    }
}

// Make sure to use push_increase instead of push when using priority queue
#[derive(Clone, Eq, PartialEq)]
struct HeapState<I> {
    cost: ProofCost,
    item: I,
}
// The priority queue depends on `Ord`.
// Explicitly implement the trait so the queue becomes a min-heap
// instead of a max-heap.
impl<I: Eq + PartialEq> Ord for HeapState<I> {
    fn cmp(&self, other: &Self) -> Ordering {
        // Notice that the we flip the ordering on costs.
        // In case of a tie we compare positions - this step is necessary
        // to make implementations of `PartialEq` and `Ord` consistent.
        other
            .cost
            .cmp(&self.cost)
            .then_with(|| self.cost.cmp(&other.cost))
    }
}

// `PartialOrd` needs to be implemented as well.
impl<I: Eq + PartialEq> PartialOrd for HeapState<I> {
    fn partial_cmp(&self, other: &Self) -> Option<Ordering> {
        Some(self.cmp(other))
    }
}

impl<L: Language> Explain<L> {
    fn make_rule_table<'a, N: Analysis<L>>(
        rules: &[&'a Rewrite<L, N>],
    ) -> HashMap<Symbol, &'a Rewrite<L, N>> {
        let mut table: HashMap<Symbol, &'a Rewrite<L, N>> = Default::default();
        for r in rules {
            table.insert(r.name, r);
        }
        table
    }
    pub fn new() -> Self {
        Explain {
            explainfind: vec![],
            uncanon_memo: Default::default(),
            shortest_explanation_memo: Default::default(),
            optimize_explanation_lengths: true,
        }
    }

    pub(crate) fn set_existance_reason(&mut self, node: Id, existance_node: Id) {
        self.explainfind[usize::from(node)].existance_node = existance_node;
    }

    pub(crate) fn add(&mut self, node: L, set: Id, existance_node: Id) -> Id {
        assert_eq!(self.explainfind.len(), usize::from(set));
        self.uncanon_memo.insert(node, set);
        self.explainfind.push(ExplainNode {
            neighbors: vec![],
            parent_connection: Connection {
                justification: Justification::Congruence,
                is_rewrite_forward: false,
                next: set,
                current: set,
            },
            existance_node,
        });
        set
    }

    // reverse edges recursively to make this node the leader
    fn make_leader(&mut self, node: Id) {
        let next = self.explainfind[usize::from(node)].parent_connection.next;
        if next != node {
            self.make_leader(next);
            let node_connection = &self.explainfind[usize::from(node)].parent_connection;
            let pconnection = Connection {
                justification: node_connection.justification.clone(),
                is_rewrite_forward: !node_connection.is_rewrite_forward,
                next: node,
                current: next,
            };
            self.explainfind[usize::from(next)].parent_connection = pconnection;
        }
    }

    pub(crate) fn alternate_rewrite(&mut self, node1: Id, node2: Id, justification: Justification) {
        if node1 == node2 {
            return;
        }
        if let Some((cost, _)) = self.shortest_explanation_memo.get(&(node1, node2)) {
            if cost.is_zero() || cost.is_one() {
                return;
            }
        }

        let lconnection = Connection {
            justification: justification.clone(),
            is_rewrite_forward: true,
            next: node2,
            current: node1,
        };

        let rconnection = Connection {
            justification,
            is_rewrite_forward: false,
            next: node1,
            current: node2,
        };

        self.explainfind[usize::from(node1)]
            .neighbors
            .push(lconnection);
        self.explainfind[usize::from(node2)]
            .neighbors
            .push(rconnection);
        self.shortest_explanation_memo
            .insert((node1, node2), (BigUint::one(), node2));
        self.shortest_explanation_memo
            .insert((node2, node1), (BigUint::one(), node1));
    }

    pub(crate) fn union(
        &mut self,
        node1: Id,
        node2: Id,
        justification: Justification,
        new_rhs: bool,
    ) {
        if let Justification::Congruence = justification {
            // assert!(self.node(node1).matches(self.node(node2)));
        }
        if new_rhs {
            self.set_existance_reason(node2, node1)
        }

        self.make_leader(node1);
        self.explainfind[usize::from(node1)].parent_connection.next = node2;

        if let Justification::Rule(_) = justification {
            self.shortest_explanation_memo
                .insert((node1, node2), (BigUint::one(), node2));
            self.shortest_explanation_memo
                .insert((node2, node1), (BigUint::one(), node1));
        }

        let pconnection = Connection {
            justification: justification.clone(),
            is_rewrite_forward: true,
            next: node2,
            current: node1,
        };
        let other_pconnection = Connection {
            justification,
            is_rewrite_forward: false,
            next: node1,
            current: node2,
        };
        self.explainfind[usize::from(node1)]
            .neighbors
            .push(pconnection.clone());
        self.explainfind[usize::from(node2)]
            .neighbors
            .push(other_pconnection);
        self.explainfind[usize::from(node1)].parent_connection = pconnection;
    }
    pub(crate) fn get_union_equalities(&self) -> UnionEqualities {
        let mut equalities = vec![];
        for node in &self.explainfind {
            for neighbor in &node.neighbors {
                if neighbor.is_rewrite_forward {
                    if let Justification::Rule(r) = neighbor.justification {
                        equalities.push((neighbor.current, neighbor.next, r));
                    }
                }
            }
        }
        equalities
    }

    pub(crate) fn with_nodes<'a>(&'a mut self, nodes: &'a [L]) -> ExplainNodes<'a, L> {
        ExplainNodes {
            explain: self,
            nodes,
        }
    }
}

impl<'a, L: Language> Deref for ExplainNodes<'a, L> {
    type Target = Explain<L>;

    fn deref(&self) -> &Self::Target {
        self.explain
    }
}

impl<'a, L: Language> DerefMut for ExplainNodes<'a, L> {
    fn deref_mut(&mut self) -> &mut Self::Target {
        &mut *self.explain
    }
}

impl<'x, L: Language> ExplainNodes<'x, L> {
    pub(crate) fn node(&self, node_id: Id) -> &L {
        &self.nodes[usize::from(node_id)]
    }
    fn node_to_explanation(
        &self,
        node_id: Id,
        cache: &mut NodeExplanationCache<L>,
    ) -> Rc<TreeTerm<L>> {
        if let Some(existing) = cache.get(&node_id) {
            existing.clone()
        } else {
            let node = self.node(node_id).clone();
            let children = node.fold(vec![], |mut sofar, child| {
                sofar.push(vec![self.node_to_explanation(child, cache)]);
                sofar
            });
            let res = Rc::new(TreeTerm::new(node, children));
            cache.insert(node_id, res.clone());
            res
        }
    }

    fn node_to_flat_explanation(&self, node_id: Id) -> FlatTerm<L> {
        let node = self.node(node_id).clone();
        let children = node.fold(vec![], |mut sofar, child| {
            sofar.push(self.node_to_flat_explanation(child));
            sofar
        });
        FlatTerm::new(node, children)
    }

    pub fn check_each_explain<N: Analysis<L>>(&self, rules: &[&Rewrite<L, N>]) -> bool {
        let rule_table = Explain::make_rule_table(rules);
        for i in 0..self.explainfind.len() {
            let explain_node = &self.explainfind[i];

            // check that explanation reasons never form a cycle
            let mut existance = i;
            let mut seen_existance: HashSet<usize> = Default::default();
            loop {
                seen_existance.insert(existance);
                let next = usize::from(self.explainfind[existance].existance_node);
                if existance == next {
                    break;
                }
                existance = next;
                if seen_existance.contains(&existance) {
                    panic!("Cycle in existance!");
                }
            }

            if explain_node.parent_connection.next != Id::from(i) {
                let mut current_explanation = self.node_to_flat_explanation(Id::from(i));
                let mut next_explanation =
                    self.node_to_flat_explanation(explain_node.parent_connection.next);
                if let Justification::Rule(rule_name) =
                    &explain_node.parent_connection.justification
                {
                    if let Some(rule) = rule_table.get(rule_name) {
                        if !explain_node.parent_connection.is_rewrite_forward {
                            std::mem::swap(&mut current_explanation, &mut next_explanation);
                        }
                        if !Explanation::check_rewrite(
                            &current_explanation,
                            &next_explanation,
                            rule,
                        ) {
                            return false;
                        }
                    }
                }
            }
        }
        true
    }

    pub(crate) fn explain_equivalence<N: Analysis<L>>(
        &mut self,
        left: Id,
        right: Id,
        unionfind: &mut UnionFind,
        classes: &HashMap<Id, EClass<L, N::Data>>,
    ) -> Explanation<L> {
        if self.optimize_explanation_lengths {
            self.calculate_shortest_explanations::<N>(left, right, classes, unionfind);
        }

        let mut cache = Default::default();
        let mut enode_cache = Default::default();
        Explanation::new(self.explain_enodes(left, right, &mut cache, &mut enode_cache, false))
    }

    pub(crate) fn explain_existance(&mut self, left: Id) -> Explanation<L> {
        let mut cache = Default::default();
        let mut enode_cache = Default::default();
        Explanation::new(self.explain_enode_existance(
            left,
            self.node_to_explanation(left, &mut enode_cache),
            &mut cache,
            &mut enode_cache,
        ))
    }

    fn common_ancestor(&self, mut left: Id, mut right: Id) -> Id {
        let mut seen_left: HashSet<Id> = Default::default();
        let mut seen_right: HashSet<Id> = Default::default();
        loop {
            seen_left.insert(left);
            if seen_right.contains(&left) {
                return left;
            }

            seen_right.insert(right);
            if seen_left.contains(&right) {
                return right;
            }

            let next_left = self.explainfind[usize::from(left)].parent_connection.next;
            let next_right = self.explainfind[usize::from(right)].parent_connection.next;
            assert!(next_left != left || next_right != right);
            left = next_left;
            right = next_right;
        }
    }

    fn get_connections(&self, mut node: Id, ancestor: Id) -> Vec<Connection> {
        if node == ancestor {
            return vec![];
        }

        let mut nodes = vec![];
        loop {
            let next = self.explainfind[usize::from(node)].parent_connection.next;
            nodes.push(
                self.explainfind[usize::from(node)]
                    .parent_connection
                    .clone(),
            );
            if next == ancestor {
                return nodes;
            }
            assert!(next != node);
            node = next;
        }
    }

    fn get_path_unoptimized(&self, left: Id, right: Id) -> (Vec<Connection>, Vec<Connection>) {
        let ancestor = self.common_ancestor(left, right);
        let left_connections = self.get_connections(left, ancestor);
        let right_connections = self.get_connections(right, ancestor);
        (left_connections, right_connections)
    }

    fn get_neighbor(&self, current: Id, next: Id) -> Connection {
        for neighbor in &self.explainfind[usize::from(current)].neighbors {
            if neighbor.next == next {
                if let Justification::Rule(_) = neighbor.justification {
                    return neighbor.clone();
                }
            }
        }
        Connection {
            justification: Justification::Congruence,
            current,
            next,
            is_rewrite_forward: true,
        }
    }

    fn get_path(&self, mut left: Id, right: Id) -> (Vec<Connection>, Vec<Connection>) {
        let mut left_connections = vec![];
        loop {
            if left == right {
                return (left_connections, vec![]);
            }
            if let Some((_, next)) = self.shortest_explanation_memo.get(&(left, right)) {
                left_connections.push(self.get_neighbor(left, *next));
                left = *next;
            } else {
                break;
            }
        }

        let (restleft, right_connections) = self.get_path_unoptimized(left, right);
        left_connections.extend(restleft);
        (left_connections, right_connections)
    }

    fn explain_enode_existance(
        &self,
        node: Id,
        rest_of_proof: Rc<TreeTerm<L>>,
        cache: &mut ExplainCache<L>,
        enode_cache: &mut NodeExplanationCache<L>,
    ) -> TreeExplanation<L> {
        let graphnode = &self.explainfind[usize::from(node)];
        let existance = graphnode.existance_node;
        let existance_node = &self.explainfind[usize::from(existance)];
        // case 1)
        if existance == node {
            return vec![self.node_to_explanation(node, enode_cache), rest_of_proof];
        }

        // case 2)
        if graphnode.parent_connection.next == existance
            || existance_node.parent_connection.next == node
        {
            let mut connection = if graphnode.parent_connection.next == existance {
                graphnode.parent_connection.clone()
            } else {
                existance_node.parent_connection.clone()
            };

            if graphnode.parent_connection.next == existance {
                connection.is_rewrite_forward = !connection.is_rewrite_forward;
                std::mem::swap(&mut connection.next, &mut connection.current);
            }

            let adj = self.explain_adjacent(connection, cache, enode_cache, false);
            let mut exp = self.explain_enode_existance(existance, adj, cache, enode_cache);
            exp.push(rest_of_proof);
            return exp;
        }

        // case 3)
        let mut new_rest_of_proof = (*self.node_to_explanation(existance, enode_cache)).clone();
        let mut index_of_child = 0;
        let mut found = false;
        self.node(existance).for_each(|child| {
            if found {
                return;
            }
            if child == node {
                found = true;
            } else {
                index_of_child += 1;
            }
        });
        assert!(found);
        new_rest_of_proof.child_proofs[index_of_child].push(rest_of_proof);

        self.explain_enode_existance(existance, Rc::new(new_rest_of_proof), cache, enode_cache)
    }

    fn explain_enodes(
        &self,
        left: Id,
        right: Id,
        cache: &mut ExplainCache<L>,
        node_explanation_cache: &mut NodeExplanationCache<L>,
        use_unoptimized: bool,
    ) -> TreeExplanation<L> {
        let mut proof = vec![self.node_to_explanation(left, node_explanation_cache)];
        let (left_connections, right_connections) = if use_unoptimized {
            self.get_path_unoptimized(left, right)
        } else {
            self.get_path(left, right)
        };

        for (i, connection) in left_connections
            .iter()
            .chain(right_connections.iter().rev())
            .enumerate()
        {
            let mut connection = connection.clone();
            if i >= left_connections.len() {
                connection.is_rewrite_forward = !connection.is_rewrite_forward;
                std::mem::swap(&mut connection.next, &mut connection.current);
            }

            proof.push(self.explain_adjacent(
                connection,
                cache,
                node_explanation_cache,
                use_unoptimized,
            ));
        }
        proof
    }

    fn explain_adjacent(
        &self,
        connection: Connection,
        cache: &mut ExplainCache<L>,
        node_explanation_cache: &mut NodeExplanationCache<L>,
        use_unoptimized: bool,
    ) -> Rc<TreeTerm<L>> {
        let fingerprint = (connection.current, connection.next);

        if let Some(answer) = cache.get(&fingerprint) {
            return answer.clone();
        }

        let term = match connection.justification {
            Justification::Rule(name) => {
                let mut rewritten =
                    (*self.node_to_explanation(connection.next, node_explanation_cache)).clone();
                if connection.is_rewrite_forward {
                    rewritten.forward_rule = Some(name);
                } else {
                    rewritten.backward_rule = Some(name);
                }

                rewritten.current = connection.next;
                rewritten.last = connection.current;

                Rc::new(rewritten)
            }
            Justification::Congruence => {
                // add the children proofs to the last explanation
                let current_node = self.node(connection.current);
                let next_node = self.node(connection.next);
                assert!(current_node.matches(next_node));
                let mut subproofs = vec![];

                for (left_child, right_child) in current_node
                    .children()
                    .iter()
                    .zip(next_node.children().iter())
                {
                    subproofs.push(self.explain_enodes(
                        *left_child,
                        *right_child,
                        cache,
                        node_explanation_cache,
                        use_unoptimized,
                    ));
                }
                Rc::new(TreeTerm::new(current_node.clone(), subproofs))
            }
        };

        cache.insert(fingerprint, term.clone());

        term
    }

    fn find_all_enodes(&self, eclass: Id) -> HashSet<Id> {
        let mut enodes = HashSet::default();
        let mut todo = vec![eclass];

        while let Some(current) = todo.pop() {
            if enodes.insert(current) {
                for neighbor in &self.explainfind[usize::from(current)].neighbors {
                    todo.push(neighbor.next);
                }
            }
        }
        enodes
    }

    fn add_tree_depths(&self, node: Id, depths: &mut HashMap<Id, ProofCost>) -> ProofCost {
        if depths.get(&node).is_none() {
            let parent = self.parent(node);
            let depth = if parent == node {
                BigUint::zero()
            } else {
                self.add_tree_depths(parent, depths) + 1_u32
            };

            depths.insert(node, depth);
        }

        depths.get(&node).unwrap().clone()
    }

    fn calculate_tree_depths(&self) -> HashMap<Id, ProofCost> {
        let mut depths = HashMap::default();
        for i in 0..self.explainfind.len() {
            self.add_tree_depths(Id::from(i), &mut depths);
        }
        depths
    }

    fn replace_distance(&mut self, current: Id, next: Id, right: Id, distance: ProofCost) {
        self.shortest_explanation_memo
            .insert((current, right), (distance, next));
    }

    fn populate_path_length(
        &mut self,
        right: Id,
        left_connections: &[Connection],
        distance_memo: &mut DistanceMemo,
    ) {
        self.shortest_explanation_memo
            .insert((right, right), (BigUint::zero(), right));
        for connection in left_connections.iter().rev() {
            let next = connection.next;
            let current = connection.current;
            let next_cost = self
                .shortest_explanation_memo
                .get(&(next, right))
                .unwrap()
                .0
                .clone();
            let dist = self.connection_distance(connection, distance_memo);
            self.replace_distance(current, next, right, next_cost + dist);
        }
    }

    fn distance_between(
        &mut self,
        left: Id,
        right: Id,
        distance_memo: &mut DistanceMemo,
    ) -> ProofCost {
        if left == right {
            return BigUint::zero();
        }
        let ancestor = if let Some(a) = distance_memo.common_ancestor.get(&(left, right)) {
            *a
        } else {
            // fall back on calculating ancestor for top-level query (not from congruence)
            self.common_ancestor(left, right)
        };
        // calculate edges until you are past the ancestor
        self.calculate_parent_distance(left, ancestor, distance_memo);
        self.calculate_parent_distance(right, ancestor, distance_memo);

        // now all three share an ancestor
        let a = self.calculate_parent_distance(ancestor, Id::from(usize::MAX), distance_memo);
        let b = self.calculate_parent_distance(left, Id::from(usize::MAX), distance_memo);
        let c = self.calculate_parent_distance(right, Id::from(usize::MAX), distance_memo);

        assert!(
            distance_memo.parent_distance[usize::from(ancestor)].0
                == distance_memo.parent_distance[usize::from(left)].0
        );
        assert!(
            distance_memo.parent_distance[usize::from(ancestor)].0
                == distance_memo.parent_distance[usize::from(right)].0
        );

        // calculate distance to find upper bound
        b + c - (a << 1)

        //assert_eq!(dist+1, Explanation::new(self.explain_enodes(left, right, &mut Default::default())).make_flat_explanation().len());
    }

    fn congruence_distance(
        &mut self,
        current: Id,
        next: Id,
        distance_memo: &mut DistanceMemo,
    ) -> ProofCost {
        let current_node = self.node(current).clone();
        let next_node = self.node(next).clone();
        let mut cost: ProofCost = BigUint::zero();
        for (left_child, right_child) in current_node
            .children()
            .iter()
            .zip(next_node.children().iter())
        {
            cost += self.distance_between(*left_child, *right_child, distance_memo);
        }
        cost
    }

    fn connection_distance(
        &mut self,
        connection: &Connection,
        distance_memo: &mut DistanceMemo,
    ) -> ProofCost {
        match connection.justification {
            Justification::Congruence => {
                self.congruence_distance(connection.current, connection.next, distance_memo)
            }
            Justification::Rule(_) => BigUint::one(),
        }
    }

    fn calculate_parent_distance(
        &mut self,
        enode: Id,
        ancestor: Id,
        distance_memo: &mut DistanceMemo,
    ) -> ProofCost {
        loop {
            let parent = distance_memo.parent_distance[usize::from(enode)].0;
            let dist = distance_memo.parent_distance[usize::from(enode)].1.clone();
            if self.parent(parent) == parent {
                break;
            }

            let parent_parent = distance_memo.parent_distance[usize::from(parent)].0;
            if parent_parent != parent {
                let new_dist = dist + distance_memo.parent_distance[usize::from(parent)].1.clone();
                distance_memo.parent_distance[usize::from(enode)] = (parent_parent, new_dist);
            } else {
                if ancestor == Id::from(usize::MAX) {
                    break;
                }
                if distance_memo.tree_depth.get(&parent).unwrap()
                    <= distance_memo.tree_depth.get(&ancestor).unwrap()
                {
                    break;
                }

                // find the length of one parent connection
                let connection = &self.explainfind[usize::from(parent)].parent_connection;
                let current = connection.current;
                let next = connection.next;
                let cost = match connection.justification {
                    Justification::Congruence => {
                        self.congruence_distance(current, next, distance_memo)
                    }
                    Justification::Rule(_) => BigUint::one(),
                };
                distance_memo.parent_distance[usize::from(parent)] = (self.parent(parent), cost);
            }
        }

        //assert_eq!(distance_memo.parent_distance[usize::from(enode)].1+1,
        //Explanation::new(self.explain_enodes(enode, distance_memo.parent_distance[usize::from(enode)].0, &mut Default::default())).make_flat_explanation().len());

        distance_memo.parent_distance[usize::from(enode)].1.clone()
    }

    fn find_congruence_neighbors<N: Analysis<L>>(
        &self,
        classes: &HashMap<Id, EClass<L, N::Data>>,
        congruence_neighbors: &mut [Vec<Id>],
        unionfind: &UnionFind,
    ) {
        let mut counter = 0;
        // add the normal congruence edges first
        for node in &self.explainfind {
            if let Justification::Congruence = node.parent_connection.justification {
                let current = node.parent_connection.current;
                let next = node.parent_connection.next;
                congruence_neighbors[usize::from(current)].push(next);
                congruence_neighbors[usize::from(next)].push(current);
                counter += 1;
            }
        }

        'outer: for eclass in classes.keys() {
            let enodes = self.find_all_enodes(*eclass);
            // find all congruence nodes
            let mut cannon_enodes: HashMap<L, Vec<Id>> = Default::default();
            for enode in &enodes {
                let cannon = self
                    .node(*enode)
                    .clone()
                    .map_children(|child| unionfind.find(child));
                if let Some(others) = cannon_enodes.get_mut(&cannon) {
                    for other in others.iter() {
                        congruence_neighbors[usize::from(*enode)].push(*other);
                        congruence_neighbors[usize::from(*other)].push(*enode);
                    }
                    counter += 1;
                    others.push(*enode);
                } else {
                    counter += 1;
                    cannon_enodes.insert(cannon, vec![*enode]);
                }
                // Don't find every congruence edge because that could be n^2 edges
                if counter > CONGRUENCE_LIMIT * self.explainfind.len() {
                    break 'outer;
                }
            }
        }
    }

    pub fn get_num_congr<N: Analysis<L>>(
        &self,
        classes: &HashMap<Id, EClass<L, N::Data>>,
        unionfind: &UnionFind,
    ) -> usize {
        let mut congruence_neighbors = vec![vec![]; self.explainfind.len()];
        self.find_congruence_neighbors::<N>(classes, &mut congruence_neighbors, unionfind);
        let mut count = 0;
        for v in congruence_neighbors {
            count += v.len();
        }

        count / 2
    }

    pub fn get_num_nodes(&self) -> usize {
        self.explainfind.len()
    }

    fn shortest_path_modulo_congruence(
        &mut self,
        start: Id,
        end: Id,
        congruence_neighbors: &[Vec<Id>],
        distance_memo: &mut DistanceMemo,
    ) -> Option<(Vec<Connection>, Vec<Connection>)> {
        let mut todo = BinaryHeap::new();
        todo.push(HeapState {
            cost: BigUint::zero(),
            item: Connection {
                current: start,
                next: start,
                justification: Justification::Congruence,
                is_rewrite_forward: true,
            },
        });

        let mut last = HashMap::default();
        let mut path_cost = HashMap::default();

        'outer: loop {
            if todo.is_empty() {
                break 'outer;
            }
            let state = todo.pop().unwrap();
            let connection = state.item;
            let cost_so_far = state.cost.clone();
            let current = connection.next;

            if last.get(&current).is_some() {
                continue 'outer;
            } else {
                last.insert(current, connection);
                path_cost.insert(current, cost_so_far.clone());
            }

            if current == end {
                break;
            }

            for neighbor in &self.explainfind[usize::from(current)].neighbors {
                if let Justification::Rule(_) = neighbor.justification {
                    let neighbor_cost = cost_so_far.clone() + 1_u32;
                    todo.push(HeapState {
                        item: neighbor.clone(),
                        cost: neighbor_cost,
                    });
                }
            }

            for other in congruence_neighbors[usize::from(current)].iter() {
                let next = other;
                let distance = self.congruence_distance(current, *next, distance_memo);
                let next_cost = cost_so_far.clone() + distance;
                todo.push(HeapState {
                    item: Connection {
                        current,
                        next: *next,
                        justification: Justification::Congruence,
                        is_rewrite_forward: true,
                    },
                    cost: next_cost,
                });
            }
        }

        let total_cost = path_cost.get(&end);

        let left_connections;
        let mut right_connections = vec![];

        // we would like to assert that we found a path better than the normal one
        // but since proof sizes are saturated this is not true
        /*let dist = self.distance_between(start, end, distance_memo);
        if *total_cost.unwrap() > dist {
            panic!(
                "Found cost greater than baseline {} vs {}",
                total_cost.unwrap(),
                dist
            );
        }*/
        if *total_cost.unwrap() >= self.distance_between(start, end, distance_memo) {
            let (a_left_connections, a_right_connections) = self.get_path_unoptimized(start, end);
            left_connections = a_left_connections;
            right_connections = a_right_connections;
        } else {
            let mut current = end;
            let mut connections = vec![];
            while current != start {
                let prev = last.get(&current);
                if let Some(prev_connection) = prev {
                    connections.push(prev_connection.clone());
                    current = prev_connection.current;
                } else {
                    break;
                }
            }
            connections.reverse();
            self.populate_path_length(end, &connections, distance_memo);
            left_connections = connections;
        }

        Some((left_connections, right_connections))
    }

    fn greedy_short_explanations(
        &mut self,
        start: Id,
        end: Id,
        congruence_neighbors: &[Vec<Id>],
        distance_memo: &mut DistanceMemo,
        mut fuel: usize,
    ) {
        let mut todo_congruence = VecDeque::new();
        todo_congruence.push_back((start, end));

        while !todo_congruence.is_empty() {
            let (start, end) = todo_congruence.pop_front().unwrap();
            let eclass_size = self.find_all_enodes(start).len();
            if fuel < eclass_size {
                continue;
            }
            fuel = fuel.saturating_sub(eclass_size);

            let (left_connections, right_connections) = self
                .shortest_path_modulo_congruence(start, end, congruence_neighbors, distance_memo)
                .unwrap();

            //assert!(Explanation::new(self.explain_enodes(start, end, &mut Default::default())).make_flat_explanation().len()-1 <= total_cost);

            for (i, connection) in left_connections
                .iter()
                .chain(right_connections.iter().rev())
                .enumerate()
            {
                let mut next = connection.next;
                let mut current = connection.current;
                if i >= left_connections.len() {
                    std::mem::swap(&mut next, &mut current);
                }
                if let Justification::Congruence = connection.justification {
                    let current_node = self.node(current).clone();
                    let next_node = self.node(next).clone();
                    for (left_child, right_child) in current_node
                        .children()
                        .iter()
                        .zip(next_node.children().iter())
                    {
                        todo_congruence.push_back((*left_child, *right_child));
                    }
                }
            }
        }
    }

    #[allow(clippy::too_many_arguments)]
    fn tarjan_ocla(
        &self,
        enode: Id,
        children: &HashMap<Id, Vec<Id>>,
        common_ancestor_queries: &HashMap<Id, Vec<Id>>,
        black_set: &mut HashSet<Id>,
        unionfind: &mut UnionFind,
        ancestor: &mut Vec<Id>,
        common_ancestor: &mut HashMap<(Id, Id), Id>,
    ) {
        ancestor[usize::from(enode)] = enode;
        for child in children[&enode].iter() {
            self.tarjan_ocla(
                *child,
                children,
                common_ancestor_queries,
                black_set,
                unionfind,
                ancestor,
                common_ancestor,
            );
            unionfind.union(enode, *child);
            ancestor[usize::from(unionfind.find(enode))] = enode;
        }

        if common_ancestor_queries.get(&enode).is_some() {
            black_set.insert(enode);
            for other in common_ancestor_queries.get(&enode).unwrap() {
                if black_set.contains(other) {
                    let ancestor = ancestor[usize::from(unionfind.find(*other))];
                    common_ancestor.insert((enode, *other), ancestor);
                    common_ancestor.insert((*other, enode), ancestor);
                }
            }
        }
    }

    fn parent(&self, enode: Id) -> Id {
        self.explainfind[usize::from(enode)].parent_connection.next
    }

    fn calculate_common_ancestor<N: Analysis<L>>(
        &self,
        classes: &HashMap<Id, EClass<L, N::Data>>,
        congruence_neighbors: &[Vec<Id>],
    ) -> HashMap<(Id, Id), Id> {
        let mut common_ancestor_queries = HashMap::default();
        for (s_int, others) in congruence_neighbors.iter().enumerate() {
            let start = &Id::from(s_int);
            for other in others {
                for (left, right) in self
                    .node(*start)
                    .children()
                    .iter()
                    .zip(self.node(*other).children().iter())
                {
                    if left != right {
                        if common_ancestor_queries.get(start).is_none() {
                            common_ancestor_queries.insert(*start, vec![]);
                        }
                        if common_ancestor_queries.get(other).is_none() {
                            common_ancestor_queries.insert(*other, vec![]);
                        }
                        common_ancestor_queries.get_mut(start).unwrap().push(*other);
                        common_ancestor_queries.get_mut(other).unwrap().push(*start);
                    }
                }
            }
        }

        let mut common_ancestor = HashMap::default();
        let mut unionfind = UnionFind::default();
        let mut ancestor = vec![];
        for i in 0..self.explainfind.len() {
            unionfind.make_set();
            ancestor.push(Id::from(i));
        }
        for (eclass, _) in classes.iter() {
            let enodes = self.find_all_enodes(*eclass);
            let mut children: HashMap<Id, Vec<Id>> = HashMap::default();
            for enode in &enodes {
                children.insert(*enode, vec![]);
            }
            for enode in &enodes {
                if self.parent(*enode) != *enode {
                    children.get_mut(&self.parent(*enode)).unwrap().push(*enode);
                }
            }

            let mut black_set = HashSet::default();

            let mut parent = *enodes.iter().next().unwrap();
            while parent != self.parent(parent) {
                parent = self.parent(parent);
            }
            self.tarjan_ocla(
                parent,
                &children,
                &common_ancestor_queries,
                &mut black_set,
                &mut unionfind,
                &mut ancestor,
                &mut common_ancestor,
            );
        }

        common_ancestor
    }

    fn calculate_shortest_explanations<N: Analysis<L>>(
        &mut self,
        start: Id,
        end: Id,
        classes: &HashMap<Id, EClass<L, N::Data>>,
        unionfind: &UnionFind,
    ) {
        let mut congruence_neighbors = vec![vec![]; self.explainfind.len()];
        self.find_congruence_neighbors::<N>(classes, &mut congruence_neighbors, unionfind);
        let mut parent_distance = vec![(Id::from(0), BigUint::zero()); self.explainfind.len()];
        for (i, entry) in parent_distance.iter_mut().enumerate() {
            entry.0 = Id::from(i);
        }

        let mut distance_memo = DistanceMemo {
            parent_distance,
            common_ancestor: self.calculate_common_ancestor::<N>(classes, &congruence_neighbors),
            tree_depth: self.calculate_tree_depths(),
        };

        let fuel = GREEDY_NUM_ITERS * self.explainfind.len();
        self.greedy_short_explanations(start, end, &congruence_neighbors, &mut distance_memo, fuel);
    }
}

#[cfg(test)]
mod tests {
    use super::super::*;

    #[test]
    fn simple_explain() {
        use SymbolLang as S;

        crate::init_logger();
        let mut egraph = EGraph::<S, ()>::default().with_explanations_enabled();

        let fa = "(f a)".parse().unwrap();
        let fb = "(f b)".parse().unwrap();
        egraph.add_expr(&fa);
        egraph.add_expr(&fb);
        egraph.add_expr(&"c".parse().unwrap());
        egraph.add_expr(&"d".parse().unwrap());

        egraph.union_instantiations(
            &"a".parse().unwrap(),
            &"c".parse().unwrap(),
            &Default::default(),
            "ac".to_string(),
        );

        egraph.union_instantiations(
            &"c".parse().unwrap(),
            &"d".parse().unwrap(),
            &Default::default(),
            "cd".to_string(),
        );

        egraph.union_instantiations(
            &"d".parse().unwrap(),
            &"b".parse().unwrap(),
            &Default::default(),
            "db".to_string(),
        );

        egraph.rebuild();

        assert_eq!(egraph.add_expr(&fa), egraph.add_expr(&fb));
        assert_eq!(
            egraph
                .explain_equivalence(&fa, &fb)
                .get_flat_strings()
                .len(),
            4
        );
        assert_eq!(
            egraph
                .explain_equivalence(&fa, &fb)
                .get_flat_strings()
                .len(),
            4
        );
        assert_eq!(
            egraph
                .explain_equivalence(&fa, &fb)
                .get_flat_strings()
                .len(),
            4
        );

        egraph.union_instantiations(
            &"(f a)".parse().unwrap(),
            &"g".parse().unwrap(),
            &Default::default(),
            "fag".to_string(),
        );
        egraph.union_instantiations(
            &"g".parse().unwrap(),
            &"(f b)".parse().unwrap(),
            &Default::default(),
            "gfb".to_string(),
        );

        egraph.rebuild();

        egraph = egraph.without_explanation_length_optimization();
        assert_eq!(
            egraph
                .explain_equivalence(&fa, &fb)
                .get_flat_strings()
                .len(),
            4
        );
        egraph = egraph.with_explanation_length_optimization();
        assert_eq!(
            egraph
                .explain_equivalence(&fa, &fb)
                .get_flat_strings()
                .len(),
            3
        );

        assert_eq!(
            egraph
                .explain_equivalence(&fa, &fb)
                .get_flat_strings()
                .len(),
            3
        );

        egraph.dot().to_dot("target/foo.dot").unwrap();
    }

    #[test]
    fn simple_explain_exists() {
        //! Same as previous test, but now I want to make a rewrite add some term and see it exists in
        //! more then one step
        use crate::SymbolLang;
        init_logger();

        let rws: Vec<Rewrite<SymbolLang, ()>> =
            [rewrite!("makeb"; "a" => "b"), rewrite!("makec"; "b" => "c")]
                .iter()
                .cloned()
                .collect();
        let mut egraph = Runner::default()
            .with_explanations_enabled()
            .without_explanation_length_optimization()
            .with_expr(&"a".parse().unwrap())
            .run(&rws)
            .egraph;
        egraph.rebuild();
        let a: Symbol = "a".parse().unwrap();
        let b: Symbol = "b".parse().unwrap();
        let c: Symbol = "c".parse().unwrap();
        let mut exp = egraph.explain_existance(&"c".parse().unwrap());
        println!("{:?}", exp.make_flat_explanation());
        assert_eq!(
            exp.make_flat_explanation().len(),
            3,
            "Expected 3 steps, got {:?}",
            exp.make_flat_explanation()
        );
    }
}

#[test]
fn simple_explain_union_trusted() {
    use crate::{EGraph, SymbolLang};
    crate::init_logger();
    let mut egraph = EGraph::new(()).with_explanations_enabled();

    let a = egraph.add_uncanonical(SymbolLang::leaf("a"));
    let b = egraph.add_uncanonical(SymbolLang::leaf("b"));
    let c = egraph.add_uncanonical(SymbolLang::leaf("c"));
    let d = egraph.add_uncanonical(SymbolLang::leaf("d"));
    egraph.union_trusted(a, b, "a=b");
    egraph.rebuild();
    let fa = egraph.add_uncanonical(SymbolLang::new("f", vec![a]));
    let fb = egraph.add_uncanonical(SymbolLang::new("f", vec![b]));
    egraph.union_trusted(c, fa, "c=fa");
    egraph.union_trusted(d, fb, "d=fb");
    egraph.rebuild();
    let mut exp = egraph.explain_equivalence(&"c".parse().unwrap(), &"d".parse().unwrap());
    assert_eq!(exp.make_flat_explanation().len(), 4)
}<|MERGE_RESOLUTION|>--- conflicted
+++ resolved
@@ -1,5 +1,3 @@
-<<<<<<< HEAD
-=======
 #![allow(clippy::only_used_in_recursion)]
 use crate::Symbol;
 use crate::{
@@ -7,7 +5,6 @@
     PatternAst, RecExpr, Rewrite, UnionFind, Var,
 };
 
->>>>>>> 347326d2
 use std::cmp::Ordering;
 use std::collections::{BinaryHeap, VecDeque};
 use std::fmt::{self, Debug, Display, Formatter};
