[package]
authors = ["Max Willsey <me@mwillsey.com>"]
categories = ["data-structures"]
description = "An implementation of egraphs"
edition = "2018"
keywords = ["e-graphs"]
license = "MIT"
name = "egg"
readme = "README.md"
repository = "https://github.com/egraphs-good/egg"
version = "0.9.5"

[dependencies]
env_logger = { version = "0.9.0", default-features = false }
<<<<<<< HEAD
rustc-hash = "2.0.0"
hashbrown = "0.12.1"
indexmap = "1.8.1"
=======
fxhash = "0.2.1"
hashbrown = "0.15.2"
indexmap = "2.7.0"
>>>>>>> fa643ffd
quanta = "0.12"
log = "0.4.17"
smallvec = { version = "1.8.0", features = ["union", "const_generics"] }
symbol_table = { version = "0.4.0", features = ["global"] }
symbolic_expressions = "5.0.3"
thiserror = "1.0.31"
num-bigint = "0.4"
num-traits = "0.2"

# for the lp feature
coin_cbc = { version = "0.1.6", optional = true }

# for the serde-1 feature
serde = { version = "1.0.137", features = ["derive"], optional = true }
vectorize = { version = "0.2.0", optional = true }

# for the reports feature
serde_json = { version = "1.0.81", optional = true }
saturating = "0.1.0"

[dev-dependencies]
ordered-float = "3.0.0"

[features]
# forces the use of indexmaps over hashmaps
deterministic = []
lp = ["coin_cbc"]
reports = ["serde-1", "serde_json"]
serde-1 = [
  "serde",
  "indexmap/serde",
  "hashbrown/serde",
  "symbol_table/serde",
  "vectorize",
]
wasm-bindgen = []

# private features for testing
test-explanations = []

[package.metadata.docs.rs]
all-features = true
rustdoc-args = ["--cfg", "docsrs"]<|MERGE_RESOLUTION|>--- conflicted
+++ resolved
@@ -12,15 +12,9 @@
 
 [dependencies]
 env_logger = { version = "0.9.0", default-features = false }
-<<<<<<< HEAD
 rustc-hash = "2.0.0"
-hashbrown = "0.12.1"
-indexmap = "1.8.1"
-=======
-fxhash = "0.2.1"
 hashbrown = "0.15.2"
 indexmap = "2.7.0"
->>>>>>> fa643ffd
 quanta = "0.12"
 log = "0.4.17"
 smallvec = { version = "1.8.0", features = ["union", "const_generics"] }
