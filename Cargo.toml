[package]
authors = ["Max Willsey <me@mwillsey.com>"]
categories = ["data-structures"]
description = "An implementation of egraphs"
edition = "2018"
keywords = ["e-graphs"]
license = "MIT"
name = "egg"
readme = "README.md"
repository = "https://github.com/egraphs-good/egg"
version = "0.10.0"

[dependencies]
env_logger = {version = "0.9.0", default-features = false}
hashbrown = "0.15.2"
indexmap = "2.7.0"
log = "0.4.17"
num-bigint = "0.4"
num-traits = "0.2"
quanta = "0.12"
rustc-hash = "2.0.0"
smallvec = {version = "1.8.0", features = ["union", "const_generics"]}
symbol_table = {version = "0.4.0", features = ["global"]}
symbolic_expressions = "5.0.3"
thiserror = "1.0.31"

# for the lp feature
coin_cbc = {version = "0.1.6", optional = true}

# for the serde-1 feature
serde = {version = "1.0.137", features = ["derive"], optional = true}
vectorize = {version = "0.2.0", optional = true}

# for the reports feature
saturating = "0.1.0"
<<<<<<< HEAD
derivative = "2.2.0"
=======
serde_json = {version = "1.0.81", optional = true}
>>>>>>> 2750f55e

[dev-dependencies]
ordered-float = "3.0.0"

[features]
# forces the use of indexmaps over hashmaps
deterministic = []
lp = ["coin_cbc"]
reports = ["serde-1", "serde_json"]
serde-1 = [
  "serde",
  "indexmap/serde",
  "hashbrown/serde",
  "symbol_table/serde",
  "vectorize",
]
wasm-bindgen = []

# private features for testing
test-explanations = []

[package.metadata.docs.rs]
all-features = true
rustdoc-args = ["--cfg", "docsrs"]<|MERGE_RESOLUTION|>--- conflicted
+++ resolved
@@ -33,11 +33,8 @@
 
 # for the reports feature
 saturating = "0.1.0"
-<<<<<<< HEAD
 derivative = "2.2.0"
-=======
 serde_json = {version = "1.0.81", optional = true}
->>>>>>> 2750f55e
 
 [dev-dependencies]
 ordered-float = "3.0.0"
