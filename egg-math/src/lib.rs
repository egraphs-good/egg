extern crate libc;

use std::time::{Instant, Duration};
use log::debug;

use egg::{
<<<<<<< HEAD
    egraph::{EClass, EGraph},
    expr::{Expr, Language, Name, QuestionMarkName, RecExpr},
    parse::ParsableLanguage,
    extract::{Extractor},
=======
    define_term,
    egraph::EClass,
    expr::{Expr, Language, Name, RecExpr},
>>>>>>> db6d79ee
};

use ordered_float::NotNan;
pub type MathEGraph<M = Meta> = egg::egraph::EGraph<Math, M>;

mod rules;
pub use rules::rules;

<<<<<<< HEAD
use std::ffi::{CStr, CString};
use std::mem::transmute;
use std::os::raw::c_char;

unsafe fn cstring_to_recexpr(c_string: *const c_char) -> Option<RecExpr<Math>> {
    let bytes = CStr::from_ptr(c_string).to_bytes();
    let string_result = std::str::from_utf8(bytes);
    match string_result {
        Ok(expr_string) =>
        {
            let parse_result = Math.parse_expr(expr_string);
            match parse_result {
                Ok(rec_expr) => Some(rec_expr),
                Err(error) => None,
            }
        },
        Err(error) => None,
    }
}

// I had to add $(rustc --print sysroot)/lib to LD_LIBRARY_PATH to get linking to work after installing rust with rustup
#[no_mangle]
pub unsafe extern "C" fn egraph_create(expr: *const c_char) -> *mut EGraph<Math, Meta> {
    let egraph : EGraph<Math, Meta> = Default::default();

    Box::into_raw(Box::new(egraph))
}

#[no_mangle]
pub unsafe extern "C" fn egraph_destroy(egraph_ptr: *mut EGraph<Math, Meta>) {
    let _counter: Box<EGraph<Math, Meta>> = transmute(egraph_ptr);
    // Drop
}

// a struct to report failure if the add fails
#[repr(C)]
pub struct EGraphAddResult {
    id: u32,
    successp: bool,
}

#[no_mangle]
pub unsafe extern "C" fn egraph_add_expr(egraph_ptr: *mut EGraph<Math, Meta>, expr: *const c_char) -> *mut EGraphAddResult {
    let mut egraph = &mut *egraph_ptr;
    let parsed_expr = cstring_to_recexpr(expr);

    let result = match parsed_expr {
        Some(rec_expr) => EGraphAddResult{id: egraph.add_expr(&rec_expr),
                                          successp: true},
        None => EGraphAddResult{ id: 0,
                                 successp: false},
    };
    Box::into_raw(Box::new(result))
}

#[no_mangle]
pub unsafe extern "C" fn egraph_run_rules(egraph_ptr: *mut EGraph<Math, Meta>, iters: u32, limit: u32) {
    let mut egraph = &mut *egraph_ptr;
    run_rules(egraph, iters, limit);
}

#[no_mangle]
pub unsafe extern "C" fn egraph_get_simplest(egraph_ptr: *mut EGraph<Math, Meta>, node_id: u32) -> *const c_char {
    let mut egraph = &mut *egraph_ptr;
    let ext = Extractor::new(&egraph);
    let best = ext.find_best(node_id);


    let best_str = CString::new(best.expr.to_sexp().to_string()).unwrap();
    let best_str_pointer = best_str.as_ptr();
    std::mem::forget(best_str);
    best_str_pointer
}

fn print_time(name: &str, duration: Duration) {
    println!(
        "{}: {}.{:06}",
        name,
        duration.as_secs(),
        duration.subsec_micros()
    );
}

fn run_rules(egraph: &mut EGraph<Math, Meta>, iters: u32, limit: u32)
{
    let rules = rules();
    let start_time = Instant::now();

    for i in 0..iters {
        println!("\n\nIteration {}\n", i);

        let search_time = Instant::now();

        let mut applied = 0;
        let mut total_matches = 0;
        let mut last_total_matches = 0;
        let mut matches = Vec::new();
        for (_name, list) in rules.iter() {
            for rule in list {
                let ms = rule.search(&egraph);
                if !ms.is_empty() {
                    matches.push(ms);
                }
                // rule.run(&mut egraph);
                // egraph.rebuild();
            }
        }

        print_time("Search time", search_time.elapsed());

        let match_time = Instant::now();

        for m in matches {
            let actually_matched = m.apply_with_limit(egraph, limit as usize);
            if egraph.total_size() > limit as usize {
                panic!("Node limit exceeded. {} > {}", egraph.total_size(), limit);
            }

            applied += actually_matched.len();
            total_matches += m.len();

            // log the growth of the egraph
            if total_matches - last_total_matches > 1000 {
                last_total_matches = total_matches;
                let elapsed = match_time.elapsed();
                debug!(
                    "nodes: {}, eclasses: {}, actual: {}, total: {}, us per match: {}",
                    egraph.total_size(),
                    egraph.number_of_classes(),
                    applied,
                    total_matches,
                    elapsed.as_micros() / total_matches as u128
                );
            }
        }

        print_time("Match time", match_time.elapsed());

        let rebuild_time = Instant::now();
        egraph.rebuild();
        
        print_time("Rebuild time", rebuild_time.elapsed());
    }

    println!("Final size {}", egraph.total_size());

    let rules_time = start_time.elapsed();
    print_time("Rules time", rules_time);

}


#[derive(Debug, PartialEq, Eq, Hash, Clone)]
pub struct Math;

#[derive(Debug, PartialEq, Eq, Hash, Clone, EnumString, Display)]
pub enum Op {
    #[strum(serialize = "+")]
    Add,
    #[strum(serialize = "-")]
    Sub,
    #[strum(serialize = "*")]
    Mul,
    #[strum(serialize = "/")]
    Div,
    #[strum(serialize = "pow")]
    Pow,
    #[strum(serialize = "exp")]
    Exp,
    #[strum(serialize = "log")]
    Log,
    #[strum(serialize = "sqrt")]
    Sqrt,
    #[strum(serialize = "cbrt")]
    Cbrt,
    #[strum(serialize = "fabs")]
    Fabs,
    // #[strum(serialize = "sin")]
    // Sin,
    // #[strum(serialize = "cos")]
    // Cos,
    // #[strum(serialize = "tan")]
    // Tan,
    // #[strum(serialize = "asin")]
    // Asin,
    // #[strum(serialize = "acos")]
    // Acos,
    // #[strum(serialize = "atan")]
    // Atan,
    // #[strum(serialize = "atan2")]
    // Atan2,
    // #[strum(serialize = "sinh")]
    // Sinh,
    // #[strum(serialize = "cosh")]
    // Cosh,
    // #[strum(serialize = "tanh")]
    // Tanh,
    // #[strum(serialize = "asinh")]
    // Asinh,
    // #[strum(serialize = "acosh")]
    // Acosh,
    // #[strum(serialize = "atanh")]
    // Atanh,

    // #[strum(serialize = "fma")]
    // Fma,
    #[strum(serialize = "log1p")]
    Log1p,
    #[strum(serialize = "expm1")]
    Expm1,
    // #[strum(serialize = "hypot")]
    // Hypot,
=======
type Constant = NotNan<f64>;
>>>>>>> db6d79ee

define_term! {
    #[derive(Debug, PartialEq, Eq, Hash, Clone)]
    pub enum Math {
        Constant(Constant),
        Add = "+",
        Sub = "-",
        Mul = "*",
        Div = "/",
        Pow = "pow",
        Exp = "exp",
        Log = "log",
        Sqrt = "sqrt",
        Cbrt = "cbrt",
        Fabs = "fabs",
        // Sin = "sin",
        // Cos = "cos",
        // Tan = "tan",
        // Asin = "asin",
        // Acos = "acos",
        // Atan = "atan",
        // Atan2 = "atan2",
        // Sinh = "sinh",
        // Cosh = "cosh",
        // Tanh = "tanh",
        // Asinh = "asinh",
        // Acosh = "acosh",
        // Atanh = "atanh",

        // Fma = "fma",
        Log1p = "log1p",
        Expm1 = "expm1",
        // Hypot = "hypot",

        // PositAdd = "+.p16",
        // PositSub = "-.p16",
        // PositMul = "*.p16",
        // PositDiv = "/.p16",
        RealToPosit = "real->posit",
        Variable(Name),
    }
}

impl Language for Math {
    fn cost(&self, children: &[u64]) -> u64 {
        let cost = match self {
            Math::Constant(_) | Math::Variable(_) => 1,
            Math::Add => 40,
            Math::Sub => 40,
            Math::Mul => 40,
            Math::Div => 40,
            Math::Pow => 210,
            Math::Exp => 70,
            Math::Log => 70,
            Math::Sqrt => 40,
            Math::Cbrt => 80,
            Math::Fabs => 40,
            Math::RealToPosit => 0,
            Math::Expm1 => 70,
            Math::Log1p => 70,
        };

        cost + children.iter().sum::<u64>()
    }
}

#[derive(Debug, Clone)]
pub struct Meta {
    pub cost: u64,
    pub best: RecExpr<Math>,
}

fn eval(op: Math, args: &[Constant]) -> Option<Constant> {
    let a = |i| args.get(i).cloned();
    match op {
        Math::Add => Some(a(0)? + a(1)?),
        Math::Sub => Some(a(0)? - a(1)?),
        Math::Mul => Some(a(0)? * a(1)?),
        Math::Div => Some(a(0)? / a(1)?),
        Math::Pow => None, // a(0)?.powf(a(1)?),
        Math::Exp => None, // a(0)?.exp(),
        Math::Log => None, // a(0)?.ln(),
        Math::Sqrt => {
            None
            // unimplemented!()
            // if let Some(sqrt) = args[0].sqrt() {
            //     #[allow(clippy::float_cmp)]
            //     let is_int = sqrt == sqrt.trunc();
            //     if is_int {
            //         sqrt.into()
            //     } else {
            //         None
            //     }
            // } else {
            //     None
            // }
        }
        // Math::Cbrt => {
        //     if let Some(cbrt) = args[0].to_f64().map(f64::cbrt) {
        //         #[allow(clippy::float_cmp)]
        //         let is_int = cbrt == cbrt.trunc();
        //         if is_int {
        //             cbrt.into()
        //         } else {
        //             None
        //         }
        //     } else {
        //         None
        //     }
        // }
        Math::Fabs => Some(Constant::new(args[0].abs()).unwrap()),
        Math::RealToPosit => Some(args[0]),
        _ => None,
    }
}

impl egg::egraph::Metadata<Math> for Meta {
    type Error = std::convert::Infallible;
    fn merge(&self, other: &Self) -> Self {
        if self.cost <= other.cost {
            self.clone()
        } else {
            other.clone()
        }
    }

    fn make(expr: Expr<Math, &Self>) -> Self {
        let expr = {
            let const_args: Option<Vec<Constant>> = expr
                .children
                .iter()
                .map(|meta| match meta.best.as_ref().op {
                    Math::Constant(c) => Some(c),
                    _ => None,
                })
                .collect();

            const_args
                .and_then(|a| eval(expr.op.clone(), &a))
                .map(|c| Expr::unit(Math::Constant(c)))
                .unwrap_or(expr)
        };

        let best: RecExpr<_> = expr.map_children(|c| c.best.clone()).into();
        Self {
            best,
            cost: expr.map_children(|c| c.cost).cost(),
        }
    }

    fn modify(eclass: &mut EClass<Math, Self>) {
        // NOTE pruning vs not pruning is decided right here
        let best = eclass.metadata.best.as_ref();
        if best.children.is_empty() {
            eclass.nodes = vec![Expr::unit(best.op.clone())]
        }
    }
}<|MERGE_RESOLUTION|>--- conflicted
+++ resolved
@@ -4,16 +4,11 @@
 use log::debug;
 
 use egg::{
-<<<<<<< HEAD
     egraph::{EClass, EGraph},
     expr::{Expr, Language, Name, QuestionMarkName, RecExpr},
     parse::ParsableLanguage,
     extract::{Extractor},
-=======
     define_term,
-    egraph::EClass,
-    expr::{Expr, Language, Name, RecExpr},
->>>>>>> db6d79ee
 };
 
 use ordered_float::NotNan;
@@ -22,7 +17,7 @@
 mod rules;
 pub use rules::rules;
 
-<<<<<<< HEAD
+
 use std::ffi::{CStr, CString};
 use std::mem::transmute;
 use std::os::raw::c_char;
@@ -33,7 +28,7 @@
     match string_result {
         Ok(expr_string) =>
         {
-            let parse_result = Math.parse_expr(expr_string);
+            let parse_result = Math::parse_expr(expr_string);
             match parse_result {
                 Ok(rec_expr) => Some(rec_expr),
                 Err(error) => None,
@@ -174,70 +169,8 @@
 
 }
 
-
-#[derive(Debug, PartialEq, Eq, Hash, Clone)]
-pub struct Math;
-
-#[derive(Debug, PartialEq, Eq, Hash, Clone, EnumString, Display)]
-pub enum Op {
-    #[strum(serialize = "+")]
-    Add,
-    #[strum(serialize = "-")]
-    Sub,
-    #[strum(serialize = "*")]
-    Mul,
-    #[strum(serialize = "/")]
-    Div,
-    #[strum(serialize = "pow")]
-    Pow,
-    #[strum(serialize = "exp")]
-    Exp,
-    #[strum(serialize = "log")]
-    Log,
-    #[strum(serialize = "sqrt")]
-    Sqrt,
-    #[strum(serialize = "cbrt")]
-    Cbrt,
-    #[strum(serialize = "fabs")]
-    Fabs,
-    // #[strum(serialize = "sin")]
-    // Sin,
-    // #[strum(serialize = "cos")]
-    // Cos,
-    // #[strum(serialize = "tan")]
-    // Tan,
-    // #[strum(serialize = "asin")]
-    // Asin,
-    // #[strum(serialize = "acos")]
-    // Acos,
-    // #[strum(serialize = "atan")]
-    // Atan,
-    // #[strum(serialize = "atan2")]
-    // Atan2,
-    // #[strum(serialize = "sinh")]
-    // Sinh,
-    // #[strum(serialize = "cosh")]
-    // Cosh,
-    // #[strum(serialize = "tanh")]
-    // Tanh,
-    // #[strum(serialize = "asinh")]
-    // Asinh,
-    // #[strum(serialize = "acosh")]
-    // Acosh,
-    // #[strum(serialize = "atanh")]
-    // Atanh,
-
-    // #[strum(serialize = "fma")]
-    // Fma,
-    #[strum(serialize = "log1p")]
-    Log1p,
-    #[strum(serialize = "expm1")]
-    Expm1,
-    // #[strum(serialize = "hypot")]
-    // Hypot,
-=======
 type Constant = NotNan<f64>;
->>>>>>> db6d79ee
+
 
 define_term! {
     #[derive(Debug, PartialEq, Eq, Hash, Clone)]
